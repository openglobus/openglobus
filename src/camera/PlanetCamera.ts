--- conflicted
+++ resolved
@@ -537,7 +537,7 @@
                 // camera path and orientations calculation
                 let g_i = ground_a.smerp(ground_b, d).normalize();
                 let ground_i = this.planet.getRayIntersectionEllipsoid(new Ray(zero, g_i));
-                
+
                 let height_i =
                     this._lonLat.height * d * d * d +
                     max_h * 3 * d * d * t +
@@ -621,10 +621,7 @@
         this._flying = false;
         this._flight = null;
         this._frameCallback = null;
-<<<<<<< HEAD
-=======
         this.events.dispatch(this.events.flystop, this);
->>>>>>> fde30838
     }
 
     /**

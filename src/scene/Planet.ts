import * as segmentHelper from "../segment/segmentHelper";
import * as shaders from "../shaders/drawnode/drawnode";
import * as utils from "../utils/shared";
import {Atmosphere} from "../control/atmosphere/Atmosphere";
import type {IAtmosphereParams} from "../control/atmosphere/Atmosphere";
import {Control} from "../control/Control";
import {createColorRGB} from "../utils/shared";
import {createEvents} from "../Events";
import type {EventsHandler} from "../Events";
import {EarthQuadTreeStrategy} from "../quadTree/earth/EarthQuadTreeStrategy";
import {EmptyTerrain} from "../terrain/EmptyTerrain";
import {Extent} from "../Extent";
import {Entity} from "../entity/Entity";
import {Ellipsoid} from "../ellipsoid/Ellipsoid";
import {EntityCollection} from "../entity/EntityCollection";
import {Geoid} from "../terrain/Geoid";
import type {GeoidModel} from "../terrain/Geoid";
import {GeoImageCreator} from "../utils/GeoImageCreator";
import type {IBaseInputState} from "../renderer/RendererEvents";
import {Key, Lock} from "../Lock";
import {Layer} from "../layer/Layer";
import {Loader} from "../utils/Loader";
import {LonLat} from "../LonLat";
import {Node} from "../quadTree/Node";
import {NormalMapCreator} from "../utils/NormalMapCreator";
import {PlainSegmentWorker} from "../utils/PlainSegmentWorker";
import {DEFAULT_EASING, DEFAULT_FLIGHT_DURATION, PlanetCamera} from "../camera/PlanetCamera";
import {Quat} from "../math/Quat";
import {QuadTreeStrategy} from "../quadTree/QuadTreeStrategy";
import {Ray} from "../math/Ray";
import {RenderNode} from "./RenderNode";
import {SimpleSkyBackground} from "../control/SimpleSkyBackground";
import {Sun} from "../control/Sun";
import {TerrainWorker} from "../utils/TerrainWorker";
import {Vec2, Vec3} from "../math/index";
import type {NumberArray2, NumberArray3, NumberArray4} from "../math/index";
import {Vector} from "../layer/Vector";
import {VectorTileCreator} from "../utils/VectorTileCreator";
import {wgs84} from "../ellipsoid/wgs84";
import type {WebGLBufferExt, WebGLTextureExt, IDefaultTextureParams} from "../webgl/Handler";
import {Program} from "../webgl/Program";
import {Segment} from "../segment/Segment";
import type {AtmosphereParameters} from "../shaders/atmos/atmos";
import { Easing, EasingFunction } from "../utils/easing";

export interface IPlanetParams {
    name?: string;
    ellipsoid?: Ellipsoid;
    minAltitude?: number;
    maxAltitude?: number;
    frustums?: NumberArray2[];
    maxEqualZoomAltitude?: number;
    minEqualZoomAltitude?: number;
    minEqualZoomCameraSlope?: number;
    quadTreeStrategyPrototype?: typeof QuadTreeStrategy;
    ambient?: string | NumberArray3 | Vec3;
    diffuse?: string | NumberArray3 | Vec3;
    specular?: string | NumberArray3 | Vec3;
    shininess?: number;
    nightTextureSrc?: string | null;
    specularTextureSrc?: string | null;
    maxGridSize?: number;
    maxLoadingRequests?: number;
    atmosphereEnabled?: boolean;
    transitionOpacityEnabled?: boolean;
    atmosphereParameters?: IAtmosphereParams;
    minDistanceBeforeMemClear?: number;
    vectorTileSize?: number;
    maxNodesCount?: number;
}

export type PlanetEventsList = [
    "draw",
    "layeradd",
    "baselayerchange",
    "layerremove",
    "layervisibilitychange",
    "rendercompleted",
    "terraincompleted",
    "layerloadend"
];

/**
 * Maximum created nodes count. The more nodes count the more memory usage.
 * When the maximum node count is exceeded, memClear() will be called.
 * @const
 * @type {number}
 * @default
 */
const DEFAULT_MAX_NODES = 200;

type IndexBufferCacheData = { buffer: WebGLBufferExt | null };

/**
 * Main class for rendering planet
 * @class
 * @extends {RenderNode}
 * @param {string} [options.name="Earth"] - Planet name(Earth by default)
 * @param {Ellipsoid} [options.ellipsoid] - Planet ellipsoid(WGS84 by default)
 * @param {Number} [options.maxGridSize=128] - Segment maximal grid size
 * @param {Number} [options.maxEqualZoomAltitude=15000000.0] - Maximal altitude since segments on the screen become the same zoom level
 * @param {Number} [options.minEqualZoomAltitude=10000.0] - Minimal altitude since segments on the screen become the same zoom level
 * @param {Number} [options.minEqualZoomCameraSlope=0.8] - Minimal camera slope above te globe where segments on the screen become the same zoom level
 *
 * @fires EventsHandler<PlanetEventList>#draw
 * @fires EventsHandler<PlanetEventList>#layeradd
 * @fires EventsHandler<PlanetEventList>#baselayerchange
 * @fires EventsHandler<PlanetEventList>#layerremove
 * @fires EventsHandler<PlanetEventList>#layervisibilitychange
 * @fires EventsHandler<PlanetEventList>#geoimageadd
 */
export class Planet extends RenderNode {

    public events: EventsHandler<PlanetEventsList>;

    public _createdNodesCount: number;

    /**
     * @public
     * @type {Ellipsoid}
     */
    public ellipsoid: Ellipsoid;

    /**
     * @public
     * @override
     * @type {Boolean}
     */
    public override lightEnabled: boolean;

    /**
     * Squared ellipsoid radius.
     * @public
     * @type {number}
     */
    public _planetRadius2: number;

    /**
     * Layers array.
     * @public
     * @type {Array.<Layer>}
     */
    public _layers: Layer[];

    /**
     * Flag to trigger layer update in a next frame
     * @type {boolean}
     * @protected
     */
    protected _updateLayers: boolean;

    /**
     * Current visible imagery tile layers array.
     * @public
     * @type {Array.<Layer>}
     */
    public visibleTileLayers: Layer[];

    /**
     * Current visible vector layers array.
     * @protected
     * @type {Array.<Layer>}
     */
    protected visibleVectorLayers: Vector[];
    protected _visibleVectorLayersByDepthOrder: Vector[][];

    protected _visibleTileLayerSlices: Layer[][];

    /**
     * Vector layers visible nodes with collections.
     * @protected
     * @type {EntityCollection[][]}
     */
    protected _visibleEntityCollections: EntityCollection[][];

    /**
     * There is only one base layer on the globe when layer.isBaseLayer is true.
     * @public
     * @type {Layer}
     */
    public baseLayer: Layer | null;

    /**
     * Terrain provider.
     * @public
     * @type {EmptyTerrain}
     */
    public terrain: EmptyTerrain | null;

    /**
     * Camera is this.renderer.activeCamera pointer.
     * @public
     * @type {PlanetCamera}
     */
    public camera: PlanetCamera;

    /**
     * Screen mouse pointer projected to planet cartesian position.
     * @public
     * @type {Vec3}
     */
    public mousePositionOnEarth: Vec3;

    public emptyTexture: WebGLTextureExt | null;
    public transparentTexture: WebGLTextureExt | null;
    public defaultTexture: WebGLTextureExt | null;

    protected _initialViewExtent: Extent | null;

    /**
     * Layers activity lock.
     * @public
     * @type {Lock}
     */
    public layerLock: Lock;

    /**
     * Terrain providers activity lock.
     * @public
     * @type {Lock}
     */
    public terrainLock: Lock;

    /**
     * Height scale factor. 1 - is normal elevation scale.
     * @public
     * @type {number}
     */
    public _heightFactor: number;

    /**
     * Precomputed indexes array for different grid size segments.
     * @protected
     * @type {Array.<Array.<number>>}
     */
    public _indexesCache: IndexBufferCacheData[][][][][];

    protected _indexesCacheToRemove: IndexBufferCacheData[];
    public _indexesCacheToRemoveCounter: number;

    /**
     * Precomputed texture coordinates buffers for different grid size segments.
     * @public
     * @type {Array.<Array.<number>>}
     */
    public _textureCoordsBufferCache: WebGLBufferExt[];

    public quadTreeStrategy: QuadTreeStrategy;

    /**
     * Night glowing gl texture.
     * @protected
     */
    protected _nightTexture: WebGLTextureExt | null;

    /**
     * Specular mask gl texture.
     * @protected
     */
    protected _specularTexture: WebGLTextureExt | null;


    public _ambient: Float32Array;
    public _diffuse: Float32Array;
    public _specular: Float32Array;

    protected _maxGridSize: number;

    /**
     * Segment multiple textures size.(4 - convenient value for the most devices)
     * @const
     * @public
     */
    public SLICE_SIZE: number;
    public SLICE_SIZE_4: number;
    public SLICE_SIZE_3: number;

    public _pickingColorArr: Float32Array;
    public _samplerArr: Int32Array;
    public _pickingMaskArr: Int32Array;

    /**
     * GeoImage creator.
     * @public
     * @type{GeoImageCreator}
     */
    public _geoImageCreator: GeoImageCreator;

    /**
     * VectorTileCreator creator.
     * @public
     * @type{VectorTileCreator}
     */
    public _vectorTileCreator: VectorTileCreator;

    /**
     * NormalMapCreator creator.
     * @public
     * @type{NormalMapCreator}
     */
    public _normalMapCreator: NormalMapCreator;

    public _terrainWorker: TerrainWorker;

    public _plainSegmentWorker: PlainSegmentWorker;

    public _tileLoader: Loader<Layer>;

    protected _memKey: Key;

    public _distBeforeMemClear: number;

    protected _prevCamEye: Vec3;

    protected _initialized: boolean;

    protected _collectRenderNodesIsActive: boolean;

    /**
     * Night texture brightness coefficient
     * @type {number}
     */
    public nightTextureCoefficient: number;

    protected _renderScreenNodesPASS: () => void;
    protected _renderScreenNodesWithHeightPASS: () => void;

    protected _atmosphereEnabled: boolean;
    protected _atmosphereMaxMinOpacity: Float32Array;

    public solidTextureOne: WebGLTextureExt | null;
    public solidTextureTwo: WebGLTextureExt | null;

    protected _skipPreRender: boolean;

    protected _nightTextureSrc: string | null;
    protected _specularTextureSrc: string | null;

    public transitionTime: number;

    protected _atmosphere: Atmosphere;
    private _minDistanceBeforeMemClear: number = 0;
    private _maxNodes: number;

    constructor(options: IPlanetParams = {}) {
        super(options.name);

        this._createdNodesCount = 0;

        this._atmosphere = new Atmosphere(options.atmosphereParameters);

        this.transitionTime = 580;

        this.ellipsoid = options.ellipsoid || wgs84;

        this.lightEnabled = true;

        this._planetRadius2 = (this.ellipsoid.getPolarSize() - 10000.0) * (this.ellipsoid.getPolarSize() - 10000.0);

        this._layers = [];

        this._updateLayers = false;

        this.visibleTileLayers = [];

        this.visibleVectorLayers = [];
        this._visibleVectorLayersByDepthOrder = [];

        this._visibleTileLayerSlices = [];

        this._visibleEntityCollections = [[]];

        this.baseLayer = null;

        this.terrain = null;

        this.camera = new PlanetCamera(this, {
            frustums: options.frustums,
            eye: new Vec3(25000000, 0, 0),
            look: Vec3.ZERO,
            up: Vec3.NORTH,
            minAltitude: options.minAltitude,
            maxAltitude: options.maxAltitude
        });

        this.mousePositionOnEarth = new Vec3();

        this.emptyTexture = null;
        this.transparentTexture = null;
        this.defaultTexture = null;

        this._skipPreRender = false;

        this._initialViewExtent = null;

        this.layerLock = new Lock();

        this.terrainLock = new Lock();

        this._heightFactor = 1.0;

        this._indexesCache = [];
        this._indexesCacheToRemove = [];
        this._indexesCacheToRemoveCounter = 0;

        this._textureCoordsBufferCache = [];

        const quadTreeParams = {
            planet: this,
            maxEqualZoomAltitude: options.maxEqualZoomAltitude,
            minEqualZoomAltitude: options.minEqualZoomAltitude,
            minEqualZoomCameraSlope: options.minEqualZoomCameraSlope,
            transitionOpacityEnabled: options.transitionOpacityEnabled,
        };

        this.quadTreeStrategy = options.quadTreeStrategyPrototype ?
            new options.quadTreeStrategyPrototype(quadTreeParams) :
            new EarthQuadTreeStrategy(quadTreeParams);

        this._nightTexture = null;

        this._specularTexture = null;

        let a = utils.createColorRGB(options.ambient, new Vec3(0.2, 0.2, 0.3));
        let d = utils.createColorRGB(options.diffuse, new Vec3(1.0, 1.0, 1.0));
        let s = utils.createColorRGB(options.specular, new Vec3(0.00063, 0.00055, 0.00032));
        let shininess = options.shininess || 18.0;

        this._ambient = new Float32Array([a.x, a.y, a.z]);
        this._diffuse = new Float32Array([d.x, d.y, d.z]);
        this._specular = new Float32Array([s.x, s.y, s.z, shininess]);

        this._maxGridSize = Math.log2(options.maxGridSize || 256);

        this.SLICE_SIZE = 4;
        this.SLICE_SIZE_4 = this.SLICE_SIZE * 4;
        this.SLICE_SIZE_3 = this.SLICE_SIZE * 3;

        this._maxNodes = options.maxNodesCount || DEFAULT_MAX_NODES;

        this._pickingColorArr = new Float32Array(this.SLICE_SIZE_4);
        this._samplerArr = new Int32Array(this.SLICE_SIZE);
        this._pickingMaskArr = new Int32Array(this.SLICE_SIZE);

        this._geoImageCreator = new GeoImageCreator(this);

        this._vectorTileCreator = new VectorTileCreator(this, options.vectorTileSize, options.vectorTileSize);

        this._normalMapCreator = new NormalMapCreator(this);

        this._terrainWorker = new TerrainWorker(3);

        this._plainSegmentWorker = new PlainSegmentWorker(3);

        this._tileLoader = new Loader(options.maxLoadingRequests || 12);

        this._memKey = new Key();

        this.events = createEvents<PlanetEventsList>(PLANET_EVENTS);

        this._distBeforeMemClear = 0.0;

        this._prevCamEye = new Vec3();

        this._initialized = false;

        this._collectRenderNodesIsActive = true;

        this.nightTextureCoefficient = 2.0;

        this._renderScreenNodesPASS = this._renderScreenNodesPASSNoAtmos;
        this._renderScreenNodesWithHeightPASS = this._renderScreenNodesWithHeightPASSNoAtmos;

        this._atmosphereEnabled = options.atmosphereEnabled || false;
        this._atmosphereMaxMinOpacity = new Float32Array([0.95, 0.28]);

        this.solidTextureOne = null;
        this.solidTextureTwo = null;

        this._nightTextureSrc = options.nightTextureSrc || null;
        this._specularTextureSrc = options.specularTextureSrc || null;
    }

    /**
     * Returns true if current terrain data set is loaded
     */
    public get terrainReady(): boolean {
        return this.quadTreeStrategy.terrainReady;
    }

    public get maxGridSize(): number {
        return this._maxGridSize;
    }

    public getNorthFrameRotation(cartesian: Vec3): Quat {
        return this.getFrameRotation(cartesian);
    }

    public override getFrameRotation(cartesian: Vec3): Quat {
        return this.ellipsoid.getNorthFrameRotation(cartesian);
    }


    public set atmosphereMaxOpacity(opacity: number) {
        this._atmosphereMaxMinOpacity[0] = opacity;
    }

    public get atmosphereMaxOpacity(): number {
        return this._atmosphereMaxMinOpacity[0];
    }

    public set atmosphereMinOpacity(opacity: number) {
        this._atmosphereMaxMinOpacity[1] = opacity;
    }

    public get atmosphereMinOpacity(): number {
        return this._atmosphereMaxMinOpacity[1];
    }

    public set atmosphereEnabled(enabled: boolean) {
        if (enabled != this._atmosphereEnabled) {
            this._atmosphereEnabled = enabled;
            this._initializeAtmosphere();
        }
    }

    public get atmosphereEnabled(): boolean {
        return this._atmosphereEnabled;
    }

    public set diffuse(rgb: string | NumberArray3 | Vec3) {
        let vec = createColorRGB(rgb);
        this._diffuse = new Float32Array(vec.toArray());
    }

    public set ambient(rgb: string | NumberArray3 | Vec3) {
        let vec = createColorRGB(rgb);
        this._ambient = new Float32Array(vec.toArray());
    }

    public set specular(rgb: string | NumberArray3 | Vec3) {
        let vec = createColorRGB(rgb);
        this._specular = new Float32Array([vec.x, vec.y, vec.y, this._specular[3]]);
    }

    public set shininess(v: number) {
        this._specular[3] = v;
    }

    public get normalMapCreator(): NormalMapCreator {
        return this._normalMapCreator;
    }

    public get layers(): Layer[] {
        return [...this._layers];
    }

    public get sun(): Sun | undefined {
        if (this.renderer && this.renderer.controls.sun)
            return this.renderer.controls.sun as Sun;
    }

    public get sunPos(): Vec3 {
        return this.sun!.sunlight.getPosition();
    }

    /**
     * Add the given control to the renderer of the planet scene.
     * @param {Control} control - Control.
     */
    public addControl(control: Control) {
        control.planet = this;
        control.addTo(this.renderer!);
    }

    /**
     * Add the given controls array to the renderer of the planet.
     * @param {Array.<Control>} cArr - Control array.
     */
    public addControls(cArr: Control[]) {
        for (let i = 0; i < cArr.length; i++) {
            this.addControl(cArr[i]);
        }
    }

    /**
     * Return layer by it name
     * @param {string} name - Name of the layer. og.Layer.prototype.name
     * @public
     * @returns {Layer} -
     */
    public getLayerByName(name: string): Layer | undefined {
        for (let i = 0, len = this._layers.length; i < len; i++) {
            if (name === this._layers[i].name) {
                return this._layers[i];
            }
        }
    }

    /**
     * Adds layer to the planet.
     * @param {Layer} layer - Layer object.
     * @public
     */
    public addLayer(layer: Layer) {
        layer.addTo(this);
    }

    /**
     * Dispatch layer visibility changing event.
     * @param {Layer} layer - Changed layer.
     * @public
     */
    public _onLayerVisibilityChanged(layer: Layer) {
        this.events.dispatch(this.events.layervisibilitychange, layer);
    }

    /**
     * Adds the given layers array to the planet.
     * @param {Array.<Layer>} layers - Layers array.
     * @public
     */
    public addLayers(layers: Layer[]) {
        for (let i = 0, len = layers.length; i < len; i++) {
            this.addLayer(layers[i]);
        }
    }

    /**
     * Removes the given layer from the planet.
     * @param {Layer} layer - Layer to remove.
     * @public
     */
    public removeLayer(layer: Layer) {
        layer.remove();
    }

    /**
     *
     * @public
     * @param {Layer} layer - Material layer.
     */
    public _clearLayerMaterial(layer: Layer) {
        this.quadTreeStrategy.clearLayerMaterial(layer);
    }

    /**
     * Sets base layer coverage to the planet.
     * @param {Layer} layer - Layer object.
     * @public
     */
    public setBaseLayer(layer: Layer) {
        if (this.baseLayer) {
            if (!this.baseLayer.isEqual(layer)) {
                this.baseLayer.setVisibility(false);
                this.baseLayer = layer;
                layer.setVisibility(true);
                this.events.dispatch(this.events.baselayerchange, layer);
            }
        } else {
            this.baseLayer = layer;
            this.baseLayer.setVisibility(true);
            this.events.dispatch(this.events.baselayerchange, layer);
        }
    }

    /**
     * Sets elevation scale. 1.0 is default.
     * @param {number} factor - Elevation scale.
     */
    public setHeightFactor(factor: number) {
        if (this._heightFactor !== factor) {
            this._heightFactor = factor;
            this.quadTreeStrategy.destroyBranches();
            this.quadTreeStrategy.clearRenderedNodes();
        }
    }

    /**
     * Gets elevation scale.
     * @returns {number} Terrain elevation scale
     */
    public getHeightFactor(): number {
        return this._heightFactor;
    }

    /**
     * Sets terrain provider
     * @public
     * @param {EmptyTerrain} terrain - Terrain provider.
     */
    public setTerrain(terrain: EmptyTerrain) {
        if (this._initialized) {
            this.memClear();
        }

        if (this.terrain) {
            this.terrain.abortLoading();
            this.terrain.clearCache();
            this.terrain._planet = null;
        }

        this.terrain = terrain;
        this.terrain._planet = this;

        this.quadTreeStrategy.destroyBranches();

        if (terrain._geoid.model) {
            this._plainSegmentWorker.setGeoid(terrain.getGeoid());
            terrain._isReady = true;
        } else {
            Geoid.loadModel(terrain.geoid.src)
                .then((m: GeoidModel | null) => {
                    terrain.geoid.setModel(m);
                    this._plainSegmentWorker.setGeoid(terrain.getGeoid());
                    terrain._isReady = true;
                })
                .catch((err) => {
                    console.warn(err);
                });
        }
    }

    public initAtmosphereShader(atmosParams?: AtmosphereParameters) {
        if (this.renderer && this.renderer.handler && this._atmosphereEnabled) {
            let h = this.renderer.handler;
            if (h.isWebGl2()) {
                h.removeProgram("drawnode_screen_wl");
                h.addProgram(shaders.drawnode_screen_wl_webgl2Atmos(atmosParams), true);
            } else {
                console.warn("Atmosphere WebGL2 only");
            }
        }
    }

    public get atmosphereControl(): Atmosphere {
        return this._atmosphere;
    }

    protected _initializeAtmosphere() {

        if (!this.renderer) return;

        let h = this.renderer.handler;

        h.removeProgram("drawnode_screen_wl");

        if (this._atmosphereEnabled) {

            this._renderScreenNodesPASS = this._renderScreenNodesPASSAtmos;
            this._renderScreenNodesWithHeightPASS = this._renderScreenNodesWithHeightPASSAtmos;

            if (!this.renderer.controls.Atmosphere) {
                this.addControl(this._atmosphere);
            }

            this._atmosphere.activate();

            if (h.isWebGl2()) {
                h.addProgram(shaders.drawnode_screen_wl_webgl2Atmos(this._atmosphere.parameters), true);
            } else {
                h.addProgram(shaders.drawnode_screen_wl_webgl1NoAtmos(), true);
            }

            if (this.renderer.controls.SimpleSkyBackground) {
                this.renderer.controls.SimpleSkyBackground.deactivate();
            }

        } else {

            this._renderScreenNodesPASS = this._renderScreenNodesPASSNoAtmos;
            this._renderScreenNodesWithHeightPASS = this._renderScreenNodesWithHeightPASSNoAtmos;

            this._atmosphere.deactivate();

            if (!this.renderer.controls.SimpleSkyBackground) {
                this.addControl(new SimpleSkyBackground());
            } else {
                this.renderer.controls.SimpleSkyBackground.activate();
            }

            if (h.isWebGl2()) {
                h.addProgram(shaders.drawnode_screen_wl_webgl2NoAtmos(), true);
            } else {
                h.addProgram(shaders.drawnode_screen_wl_webgl1NoAtmos(), true);
            }
        }
    }

    protected _initializeShaders() {
        let h = this.renderer!.handler;

        h.addProgram(shaders.drawnode_screen_nl(), true);
        h.addProgram(shaders.drawnode_colorPicking(), true);
        h.addProgram(shaders.drawnode_depth(), true);

        this.renderer!.addPickingCallback(this, this._renderColorPickingFramebufferPASS);
        this.renderer!.addDepthCallback(this, this._renderDepthFramebufferPASS);
    }

    protected _onLayerLoadend(layer: Layer) {
        this.events.dispatch(this.events.layerloadend, layer);
    }

    public override init() {

        this._tileLoader.events.on("layerloadend", this._onLayerLoadend, this);

        // Initialization indexes table
        segmentHelper.getInstance().setMaxGridSize(this._maxGridSize);

        const TABLESIZE = this._maxGridSize;

        let kk = 0;
        // Initialization indexes buffers cache. It takes about 120mb RAM!
        for (let i = 0; i <= TABLESIZE; i++) {
            !this._indexesCache[i] && (this._indexesCache[i] = new Array(TABLESIZE));
            for (let j = 0; j <= TABLESIZE; j++) {
                !this._indexesCache[i][j] && (this._indexesCache[i][j] = new Array(TABLESIZE));
                for (let k = 0; k <= TABLESIZE; k++) {
                    !this._indexesCache[i][j][k] && (this._indexesCache[i][j][k] = new Array(TABLESIZE));
                    for (let m = 0; m <= TABLESIZE; m++) {
                        !this._indexesCache[i][j][k][m] && (this._indexesCache[i][j][k][m] = new Array(TABLESIZE));
                        for (let q = 0; q <= TABLESIZE; q++) {

                            let ptr: IndexBufferCacheData = {
                                buffer: null
                            };

                            if (i >= 1 && i === j && i === k && i === m && i === q) {
                                let indexes = segmentHelper.getInstance().createSegmentIndexes(i, [j, k, m, q]);
                                ptr.buffer = this.renderer!.handler.createElementArrayBuffer(indexes, 1);
                            } else {
                                this._indexesCacheToRemove[kk++] = ptr;
                            }

                            this._indexesCache[i][j][k][m][q] = ptr;
                        }
                    }
                }
            }
        }

        this.renderer!.events.on("drawtransparent", () => {
            this._renderScreenNodesWithHeightPASS();
        });

        // Initialize texture coordinates buffer pool
        this._textureCoordsBufferCache = [];

        let texCoordCache = segmentHelper.getInstance().initTextureCoordsTable(TABLESIZE + 1);

        for (let i = 0; i <= TABLESIZE; i++) {
            this._textureCoordsBufferCache[i] = this.renderer!.handler.createArrayBuffer(texCoordCache[i], 2, ((1 << i) + 1) * ((1 << i) + 1));
        }

        // creating empty textures
        this.renderer!.handler.createDefaultTexture(null, (t: WebGLTextureExt) => {
            this.solidTextureOne = t;
            this.solidTextureTwo = t;
        });

        this.transparentTexture = this.renderer!.handler.transparentTexture;

        // Creating quad trees nodes
        this.quadTreeStrategy.init(this.camera);

        this.drawMode = this.renderer!.handler.gl!.TRIANGLE_STRIP;

        // Applying shaders
        this._initializeShaders();

        this._initializeAtmosphere();

        this._updateVisibleLayers();

        // loading Earth night glowing texture
        if (this._nightTextureSrc) {

            let img = new Image();
            img.crossOrigin = "Anonymous";
            img.onload = () => {
                this._nightTexture = this.renderer!.handler.createTextureDefault(img)!;
                this._nightTexture.default = true;
            };
            img.src = this._nightTextureSrc;

            // createImageBitmap(NIGHT).then((e: ImageBitmap) => {
            //     this._nightTexture = this.renderer!.handler!.createTextureDefault(e);
            // });
        }

        // load water specular mask
        if (this._specularTextureSrc) {
            let img = new Image();
            img.crossOrigin = "Anonymous";
            img.onload = () => {
                this._specularTexture = this.renderer!.handler.createTextureDefault(img)!;
                this._specularTexture.default = true;
            };
            img.src = this._specularTextureSrc;

            // createImageBitmap(SPECULAR).then((e: ImageBitmap) => {
            //     this._specularTexture = this.renderer!.handler!.createTexture_l(e);
            // });
        }

        this._geoImageCreator.init();

        this._vectorTileCreator.init();

        this._normalMapCreator.init();

        this.renderer!.events.on("draw", this._globalPreDraw, this, -100);

        // Loading first nodes for better viewing if you have started on a lower altitude.
        this._preRender();

        // this.renderer!.events.on("postdraw", () => {
        //     this._checkRendercompleted();
        // });

        this.initLayers();

        this._initialized = true;

        //
        // after init
        //
        if (this._initialViewExtent) {
            this.viewExtent(this._initialViewExtent);
        }

        this.renderer!.activeCamera = this.camera;
        //this.camera.bindRenderer(this.renderer!);
        this.camera.bindFrustumsPickingColors(this.renderer!);
        this.camera.update();
    }

    public initLayers() {
        let temp = [...this._layers];
        for (let i = 0; i < temp.length; i++) {
            this.removeLayer(temp[i]);
            this.addLayer(temp[i]);
        }
    }

    protected _clearIndexesCache() {
        this._indexesCacheToRemoveCounter = 0;
        let c = this._indexesCacheToRemove,
            gl = this.renderer!.handler.gl!;
        for (let i = 0, len = c.length; i < len; i++) {
            let ci = c[i];
            gl.deleteBuffer(ci.buffer as WebGLBuffer);
            ci.buffer = null;
        }
    }

    protected _preRender() {
        this.quadTreeStrategy.preRender();
        this._preLoad();
    }

    protected _preLoad() {
        this.quadTreeStrategy.clearRenderedNodes();
        this._skipPreRender = false;
        this.quadTreeStrategy.preLoad();
    }

    /**
     * Creates default textures first for the North Pole and whole globe and second for the South Pole.
     * @public
     * @param{IDefaultTextureParams} param0 -
     * @param{IDefaultTextureParams} param1 -
     */
    public createDefaultTextures(param0: IDefaultTextureParams, param1: IDefaultTextureParams) {
        this.renderer!.handler.gl!.deleteTexture(this.solidTextureOne!);
        this.renderer!.handler.gl!.deleteTexture(this.solidTextureTwo!);
        this.renderer!.handler.createDefaultTexture(param0, (texture: WebGLTextureExt) => {
            this.solidTextureOne = texture;
        });
        this.renderer!.handler.createDefaultTexture(param1, (texture: WebGLTextureExt) => {
            this.solidTextureTwo = texture;
        });
    }

    protected _getLayerAttributionHTML(layer: Layer) {
        return `<div class="og-attribution__layer">${layer.getAttribution()}</div>`;
    }

    /**
     * Updates attribution lists
     * @public
     */
    public updateAttributionsList() {
        let html = "";
        for (let i = 0, len = this._layers.length; i < len; i++) {
            let li = this._layers[i];
            if (li.getVisibility()) {
                if (li.getAttribution().length) {
                    html += this._getLayerAttributionHTML(li);
                }
            }
        }
        this._applyAttribution(html)
    }

    public updateVisibleLayers() {
        this._updateLayers = true;
    }

    protected _updateVisibleLayers() {
        this.visibleTileLayers = [];
        this.visibleTileLayers.length = 0;

        this.visibleVectorLayers = [];
        this.visibleVectorLayers.length = 0;

        let html = "";
        for (let i = 0, len = this._layers.length; i < len; i++) {
            let li = this._layers[i];
            if (li.getVisibility()) {
                if (li.isBaseLayer()) {
                    this.createDefaultTextures(li._defaultTextures[0]!, li._defaultTextures[1]!);
                    this.baseLayer = li;
                }

                if (li.hasImageryTiles()) {
                    this.visibleTileLayers.push(li);
                }

                if (li.isVector) {
                    this.visibleVectorLayers.push(li as Vector);
                }

                if (li.getAttribution().length) {
                    html += this._getLayerAttributionHTML(li);
                }

            } else if (li._fading && li._fadingOpacity > 0) {
                if (li.hasImageryTiles()) {
                    this.visibleTileLayers.push(li);
                }

                if (li.isVector) {
                    this.visibleVectorLayers.push(li as Vector);
                }
            }
        }

        this._applyAttribution(html);

        this._sortLayers();
    }

    /**
     * Apply to render list of layer attributions
     * @protected
     */
    protected _applyAttribution(html: string) {
        if (this.renderer && this.renderer.div) {
            if (html.length) {
                if (this.renderer.div.attributions!.innerHTML !== html) {
                    this.renderer.div.attributions!.innerHTML = html;
                }
            } else {
                this.renderer.div.attributions!.innerHTML = "";
            }
        }
    }

    /**
     * Sort visible layer - preparing for rendering.
     * @protected
     */
    protected _sortLayers() {

        this.visibleVectorLayers.sort((a, b) => (a.getZIndex() - b.getZIndex()) || (a.getHeight() - b.getHeight()));

        let grouped: Record<number, Vector[]> = {0: []};
        for (const vi of this.visibleVectorLayers) {
            if (!grouped[vi.depthOrder]) {
                grouped[vi.depthOrder] = [];
            }
            grouped[vi.depthOrder].push(vi);
        }

        this._visibleVectorLayersByDepthOrder.length = 0;
        this._visibleVectorLayersByDepthOrder = [];
        this._visibleVectorLayersByDepthOrder = Object.keys(grouped)
            .sort((a, b) => Number(a) - Number(b))
            .map(key => grouped[Number(key)]);

        this._visibleTileLayerSlices = [];
        this._visibleTileLayerSlices.length = 0;

        if (this.visibleTileLayers.length) {
            this.visibleTileLayers.sort((a, b) => (a.getHeight() - b.getHeight()) || (a.getZIndex() - b.getZIndex()));

            let k = -1;
            let currHeight = this.visibleTileLayers[0].getHeight();
            for (let i = 0, len = this.visibleTileLayers.length; i < len; i++) {
                if (i % this.SLICE_SIZE === 0 || this.visibleTileLayers[i].getHeight() !== currHeight) {
                    k++;
                    this._visibleTileLayerSlices[k] = [];
                    currHeight = this.visibleTileLayers[i].getHeight();
                }
                this._visibleTileLayerSlices[k].push(this.visibleTileLayers[i]);
            }
        }
    }

    protected _renderScreenNodesPASSNoAtmos() {
        let cam = this.renderer!.activeCamera as PlanetCamera;
        let sh = this._setUniformsNoAtmos(cam);
        //
        // PASS 0: rendering base slice of layers, which is often zero height
        this._renderingScreenNodes(sh, cam, this.quadTreeStrategy._renderedNodesInFrustum[cam.currentFrustumIndex]);
    }

    protected _renderScreenNodesPASSAtmos() {
        let cam = this.renderer!.activeCamera as PlanetCamera;
        let sh = this._setUniformsAtmos(cam);
        //
        // PASS 0: rendering base slice of layers, which is often zero height
        this._renderingScreenNodes(sh, cam, this.quadTreeStrategy._renderedNodesInFrustum[cam.currentFrustumIndex]);
    }

    protected _renderScreenNodesWithHeightPASSNoAtmos() {
        let cam = this.renderer!.activeCamera as PlanetCamera;
        let sh = this._setUniformsNoAtmos(cam);
        //
        // PASS 1: rendering slices, and layers with heights, without transition opacity effect
        this._renderingScreenNodesWithHeight(sh, cam, this.quadTreeStrategy._renderedNodesInFrustum[cam.currentFrustumIndex]);
    }

    protected _renderScreenNodesWithHeightPASSAtmos() {
        let cam = this.renderer!.activeCamera as PlanetCamera;
        let sh = this._setUniformsAtmos(cam);
        //
        // PASS 1: rendering slices, and layers with heights, without transition opacity effect
        this._renderingScreenNodesWithHeight(sh, cam, this.quadTreeStrategy._renderedNodesInFrustum[cam.currentFrustumIndex]);
    }

    protected _globalPreDraw() {
        let cam = this.camera;

        this._distBeforeMemClear += this._prevCamEye.distance(cam.eye);
        this._prevCamEye.copy(cam.eye);
        cam.checkFly();

        // free memory
        if (this._createdNodesCount > this._maxNodes && this._distBeforeMemClear > this._minDistanceBeforeMemClear) {
            this.terrain!.clearCache();
            this.memClear();
        }

        if (this._indexesCacheToRemoveCounter > 600) {
            this._clearIndexesCache();
        }
    }

    /**
     * Render node callback.
     * @public
     */
    public override preFrame() {

        if (this._updateLayers) {
            this._updateLayers = false;
            this._updateVisibleLayers();
        }

        if (this.camera.isFirstPass) {
            this.camera.update();

            if (this._skipPreRender && this._collectRenderNodesIsActive) {
                this.quadTreeStrategy.collectRenderNodes(this.camera);
            }

            this._skipPreRender = true;

            //this.transformLights();

            // creates terrain normal maps
            this._normalMapCreator.frame();

            // Creating geoImages textures.
            this._geoImageCreator.frame();

            // Vector tiles rasterization
            this._vectorTileCreator.frame();

            this.camera.checkTerrainCollision();
            this.camera.update();

            // Here is the planet node dispatches a draw event before
            // rendering begins, and we have got render nodes.
            this.events.dispatch(this.events.draw, this);

            // Collect entity collections from vector layers
            this._collectVectorLayerCollections();
        }

        for (let i = 0; i < this._visibleEntityCollections.length; i++) {
            this.drawEntityCollections(this._visibleEntityCollections[i], i);
        }
    }

    /**
     * Render node callback.
     * Frame function is called for each renderer activrCamera frustum.
     * @public
     * @override
     */
    public override frame() {
        this._renderScreenNodesPASS();
    }

    public lockQuadTree() {
        this._collectRenderNodesIsActive = false;
        this.camera.setTerrainCollisionActivity(false);
    }

    public unlockQuadTree() {
        this._collectRenderNodesIsActive = true;
        this.camera.setTerrainCollisionActivity(true);
    }

    protected _setUniformsNoAtmos(cam: PlanetCamera): Program {
        let sh, shu;
        let renderer = this.renderer!;

        let h = renderer.handler;
        let gl = h.gl!;

        gl.enable(gl.CULL_FACE);

        renderer.enableBlendOneSrcAlpha();

        if (this.lightEnabled) {
            h.programs.drawnode_screen_wl.activate();
            sh = h.programs.drawnode_screen_wl._program;
            shu = sh.uniforms;

            gl.uniform3fv(shu.lightPosition, this._lightPosition);
            gl.uniformMatrix4fv(shu.viewMatrix, false, cam.getViewMatrix());
            gl.uniformMatrix4fv(shu.projectionMatrix, false, cam.getProjectionMatrix());

            if (this.baseLayer) {
                gl.uniform3fv(shu.diffuse, this.baseLayer._diffuse || this._diffuse);
                gl.uniform3fv(shu.ambient, this.baseLayer._ambient || this._ambient);
                gl.uniform4fv(shu.specular, this.baseLayer._specular || this._specular);
                gl.uniform1f(shu.nightTextureCoefficient, this.baseLayer.nightTextureCoefficient || this.nightTextureCoefficient);
            } else {
                gl.uniform3fv(shu.diffuse, this._diffuse);
                gl.uniform3fv(shu.ambient, this._ambient);
                gl.uniform4fv(shu.specular, this._specular);
                gl.uniform1f(shu.nightTextureCoefficient, this.nightTextureCoefficient);
            }

            //
            // Night and specular
            //
            gl.activeTexture(gl.TEXTURE0 + this.SLICE_SIZE);
            gl.bindTexture(gl.TEXTURE_2D, this._nightTexture! || this.transparentTexture!);
            gl.uniform1i(shu.nightTexture, this.SLICE_SIZE);

            gl.activeTexture(gl.TEXTURE0 + this.SLICE_SIZE + 1);
            gl.bindTexture(gl.TEXTURE_2D, this._specularTexture! || this.transparentTexture!);
            gl.uniform1i(shu.specularTexture, this.SLICE_SIZE + 1);

            gl.uniform1f(shu.camHeight, cam.getHeight());

        } else {
            h.programs.drawnode_screen_nl.activate();
            sh = h.programs.drawnode_screen_nl._program;
            shu = sh.uniforms;
            gl.uniformMatrix4fv(shu.viewMatrix, false, cam.getViewMatrix());
            gl.uniformMatrix4fv(shu.projectionMatrix, false, cam.getProjectionMatrix());
        }

        gl.uniform3fv(shu.eyePositionHigh, cam.eyeHigh);
        gl.uniform3fv(shu.eyePositionLow, cam.eyeLow);

        return sh;
    }

    protected _setUniformsAtmos(cam: PlanetCamera): Program {

        let sh, shu;
        let renderer = this.renderer!;
        let h = renderer.handler;
        let gl = h.gl!;

        gl.enable(gl.CULL_FACE);

        renderer.enableBlendOneSrcAlpha();

        if (this.lightEnabled) {
            h.programs.drawnode_screen_wl.activate();
            sh = h.programs.drawnode_screen_wl._program;
            shu = sh.uniforms;

            gl.uniform3fv(shu.lightPosition, this._lightPosition);
            gl.uniformMatrix4fv(shu.viewMatrix, false, cam.getViewMatrix());
            gl.uniformMatrix4fv(shu.projectionMatrix, false, cam.getProjectionMatrix());

            if (this.baseLayer) {
                gl.uniform3fv(shu.diffuse, this.baseLayer._diffuse || this._diffuse);
                gl.uniform3fv(shu.ambient, this.baseLayer._ambient || this._ambient);
                gl.uniform4fv(shu.specular, this.baseLayer._specular || this._specular);
                gl.uniform1f(shu.nightTextureCoefficient, this.baseLayer.nightTextureCoefficient || this.nightTextureCoefficient);
            } else {
                gl.uniform3fv(shu.diffuse, this._diffuse);
                gl.uniform3fv(shu.ambient, this._ambient);
                gl.uniform4fv(shu.specular, this._specular);
                gl.uniform1f(shu.nightTextureCoefficient, this.nightTextureCoefficient);
            }

            gl.uniform2fv(shu.maxMinOpacity, this._atmosphereMaxMinOpacity);

            //
            // Night and specular
            //
            gl.activeTexture(gl.TEXTURE0 + this.SLICE_SIZE);
            gl.bindTexture(gl.TEXTURE_2D, this._nightTexture! || this.transparentTexture!);
            gl.uniform1i(shu.nightTexture, this.SLICE_SIZE);

            gl.activeTexture(gl.TEXTURE0 + this.SLICE_SIZE + 1);
            gl.bindTexture(gl.TEXTURE_2D, this._specularTexture! || this.transparentTexture!);
            gl.uniform1i(shu.specularTexture, this.SLICE_SIZE + 1);

            //
            // atmos precomputed textures
            //
            gl.activeTexture(gl.TEXTURE0 + this.SLICE_SIZE + 4);
            gl.bindTexture(gl.TEXTURE_2D, (renderer.controls.Atmosphere as Atmosphere)._transmittanceBuffer!.textures[0]);
            gl.uniform1i(shu.transmittanceTexture, this.SLICE_SIZE + 4);

            gl.activeTexture(gl.TEXTURE0 + this.SLICE_SIZE + 5);
            gl.bindTexture(gl.TEXTURE_2D, (renderer.controls.Atmosphere as Atmosphere)._scatteringBuffer!.textures[0]);
            gl.uniform1i(shu.scatteringTexture, this.SLICE_SIZE + 5);

            gl.uniform1f(shu.camHeight, cam.getHeight());

        } else {
            h.programs.drawnode_screen_nl.activate();
            sh = h.programs.drawnode_screen_nl._program;
            shu = sh.uniforms;
            gl.uniformMatrix4fv(shu.viewMatrix, false, cam.getViewMatrix());
            gl.uniformMatrix4fv(shu.projectionMatrix, false, cam.getProjectionMatrix());
        }

        gl.uniform3fv(shu.eyePositionHigh, cam.eyeHigh);
        gl.uniform3fv(shu.eyePositionLow, cam.eyeLow);

        return sh;
    }

    protected _renderingFadingNodes = (nodes: Map<number, boolean>, sh: Program, currentNode: Node, sl: Layer[], sliceIndex: number, outTransparentSegments?: Segment[], outOpaqueSegments?: Segment[]) => {

        let isFirstPass = sliceIndex === 0;
        let isEq = this.terrain!.equalizeVertices;

        for (let j = 0, len = currentNode._fadingNodes.length; j < len; j++) {
            let f = currentNode._fadingNodes[j].segment;
            if (this.quadTreeStrategy._fadingNodes.has(currentNode._fadingNodes[0].__id) && !nodes.has(f.node.__id)) {
                nodes.set(f.node.__id, true);

                if (f._transitionOpacity < 1.0) {
                    outTransparentSegments!.push(f);
                } else {
                    if (isFirstPass) {
                        isEq && f.equalize();
                        f.readyToEngage && f.engage();
                        f.screenRendering(sh, sl, sliceIndex);
                        outOpaqueSegments!.push(f);
                    } else {
                        f.screenRendering(sh, sl, sliceIndex, this.transparentTexture, true);
                    }
                }
            }
        }
    }

    protected _renderingFadingNodesNoDepth = (nodes: Map<number, boolean>, sh: Program, currentNode: Node, sl: Layer[], sliceIndex: number, outOpaqueSegments?: Segment[]) => {

        let isFirstPass = sliceIndex === 0;
        let isEq = this.terrain!.equalizeVertices;
        let gl = sh.gl!;

        gl.disable(gl.DEPTH_TEST);

        for (let j = 0, len = currentNode._fadingNodes.length; j < len; j++) {
            let f = currentNode._fadingNodes[j].segment;
            if (this.quadTreeStrategy._fadingNodes.has(currentNode._fadingNodes[0].__id) && !nodes.has(f.node.__id)) {
                nodes.set(f.node.__id, true);
                if (isFirstPass) {
                    isEq && f.equalize();
                    f.readyToEngage && f.engage();
                    f.screenRendering(sh, sl, sliceIndex);
                    outOpaqueSegments!.push(f);
                } else {
                    f.screenRendering(sh, sl, sliceIndex, this.transparentTexture, true);
                }
            }
        }

        gl.enable(gl.DEPTH_TEST);
    }

    /**
     * Drawing nodes
     */
    protected _renderingScreenNodes(sh: Program, cam: PlanetCamera, renderedNodes: Node[]) {

        let firstPass = cam.isFirstPass;

        let sl = this._visibleTileLayerSlices;

        if (sl.length) {
            let sli = sl[0];
            for (let i = sli.length - 1; i >= 0; --i) {
                let li = sli[i];
                if (li._fading && firstPass && li._refreshFadingOpacity(this.quadTreeStrategy.minCurrZoom, this.quadTreeStrategy.maxCurrZoom)) {
                    sli.splice(i, 1);
                }
            }
        }

        let nodes = new Map<number, boolean>;
        let transparentSegments: Segment[] = [];

        let isEq = this.terrain!.equalizeVertices;
        let i = renderedNodes.length;

        //
        // Collect fading opaque segments, because we need them in the framebuffer passes,
        // as the segments with equalized sides, which means that there are no gaps
        // between currently rendered neighbours
        //
        this.quadTreeStrategy._fadingOpaqueSegments = [];

        if (cam.slope > 0.8 || !this.terrain || this.terrain.isEmpty /*|| cam.getAltitude() > 10000*/) {
            while (i--) {
                let ri = renderedNodes[i];
                let s = ri.segment;

                this._renderingFadingNodesNoDepth(nodes, sh, ri, sl[0], 0, this.quadTreeStrategy._fadingOpaqueSegments);

                isEq && s.equalize();
                s.readyToEngage && s.engage();
                s.screenRendering(sh, sl[0], 0);
            }
        } else {

            //
            // Render opaque segments on the first pass, remove transparent ones into second pass
            //
            while (i--) {
                let ri = renderedNodes[i];
                let s = ri.segment;

                this._renderingFadingNodes(nodes, sh, ri, sl[0], 0, transparentSegments, this.quadTreeStrategy._fadingOpaqueSegments);

                if (s._transitionOpacity < 1) {
                    transparentSegments.push(s);
                } else {
                    isEq && s.equalize();
                    s.readyToEngage && s.engage();
                    s.screenRendering(sh, sl[0], 0);
                }
            }

            //
            // Render transparent segments
            //
            for (let j = 0; j < transparentSegments.length; j++) {
                let tj = transparentSegments[j];

                isEq && tj.equalize();
                tj.readyToEngage && tj.engage();
                tj.screenRendering(sh, sl[0], 0);
            }
        }

    }

    protected _renderingScreenNodesWithHeight(sh: Program, cam: PlanetCamera, renderedNodes: Node[]) {
        let gl = this.renderer!.handler.gl!;
        let firstPass = cam.isFirstPass;

        let sl = this._visibleTileLayerSlices;

        gl.enable(gl.POLYGON_OFFSET_FILL);
        gl.disable(gl.CULL_FACE);

        let nodes = new Map<number, boolean>;
        let transparentSegments: Segment[] = [];

        for (let j = 1, len = sl.length; j < len; j++) {
            let slj = sl[j];
            for (let i = slj.length - 1; i >= 0; --i) {
                let li = slj[i];
                if (li._fading && firstPass && li._refreshFadingOpacity(this.quadTreeStrategy.minCurrZoom, this.quadTreeStrategy.maxCurrZoom)) {
                    slj.splice(i, 1);
                }
            }

            gl.polygonOffset(0, -j);
            let i = renderedNodes.length;
            while (i--) {
                let ri = renderedNodes[i];
                this._renderingFadingNodes(nodes, sh, ri, sl[j], j, transparentSegments);
                if (ri.segment._transitionOpacity < 1) {
                    ri.segment.initSlice(j);
                } else {
                    ri.segment.screenRendering(sh, sl[j], j, this.transparentTexture, true);
                }
            }
        }

        gl.disable(gl.POLYGON_OFFSET_FILL);
        gl.enable(gl.CULL_FACE);
    }

    protected _renderColorPickingFramebufferPASS() {
        let sh;
        let renderer = this.renderer!;
        let h = renderer.handler;
        let gl = h.gl!;
        h.programs.drawnode_colorPicking.activate();
        sh = h.programs.drawnode_colorPicking._program;
        let shu = sh.uniforms;
        let cam = renderer.activeCamera!;

        gl.enable(gl.CULL_FACE);

        gl.uniformMatrix4fv(shu.viewMatrix, false, cam.getViewMatrix());
        gl.uniformMatrix4fv(shu.projectionMatrix, false, cam.getProjectionMatrix());

        gl.uniform3fv(shu.eyePositionHigh, cam.eyeHigh);
        gl.uniform3fv(shu.eyePositionLow, cam.eyeLow);

        // drawing planet nodes
        let rn = this.quadTreeStrategy._renderedNodesInFrustum[cam.getCurrentFrustum()];
        let sl = this._visibleTileLayerSlices;

        let i = rn.length;
        while (i--) {
            if (rn[i].segment._transitionOpacity >= 1) {
                rn[i].segment.colorPickingRendering(sh, sl[0], 0);
            }
        }

        for (let i = 0; i < this.quadTreeStrategy._fadingOpaqueSegments.length; ++i) {
            this.quadTreeStrategy._fadingOpaqueSegments[i].colorPickingRendering(sh, sl[0], 0);
        }

        // Here is set blending for transparent overlays
        renderer.enableBlendDefault();

        gl.enable(gl.POLYGON_OFFSET_FILL);
        for (let j = 1, len = sl.length; j < len; j++) {
            i = rn.length;
            gl.polygonOffset(0, -j);
            while (i--) {
                rn[i].segment.colorPickingRendering(sh, sl[j], j, this.transparentTexture, true);
            }
        }

        gl.disable(gl.POLYGON_OFFSET_FILL);
    }

    protected _renderDepthFramebufferPASS() {
        let sh;
        let renderer = this.renderer!;
        let h = renderer.handler;
        let gl = h.gl!;
        h.programs.drawnode_depth.activate();
        sh = h.programs.drawnode_depth._program;
        let shu = sh.uniforms;
        let cam = renderer.activeCamera!;

        gl.disable(gl.BLEND);
        gl.disable(gl.POLYGON_OFFSET_FILL);

        gl.uniformMatrix4fv(shu.viewMatrix, false, cam.getViewMatrix());
        gl.uniformMatrix4fv(shu.projectionMatrix, false, cam.getProjectionMatrix());

        gl.uniform3fv(shu.eyePositionHigh, cam.eyeHigh);
        gl.uniform3fv(shu.eyePositionLow, cam.eyeLow);

        gl.uniform1f(shu.frustumPickingColor, cam.frustumColorIndex);

        // drawing planet nodes
        let rn = this.quadTreeStrategy._renderedNodesInFrustum[cam.getCurrentFrustum()],
            sl = this._visibleTileLayerSlices;

        let i = rn.length;
        while (i--) {
            if (rn[i].segment._transitionOpacity >= 1) {
                rn[i].segment.depthRendering(sh, sl[0]);
            }
        }

        for (let i = 0; i < this.quadTreeStrategy._fadingOpaqueSegments.length; ++i) {
            this.quadTreeStrategy._fadingOpaqueSegments[i].depthRendering(sh, sl[0]);
        }

        gl.enable(gl.BLEND);
    }

    protected _collectVectorLayerCollections() {

        let k = this._visibleVectorLayersByDepthOrder.length;
        this._visibleEntityCollections.length = 0;
        this._visibleEntityCollections = new Array(k);
        for (let i = 0; i < this._visibleEntityCollections.length; i++) {
            this._visibleEntityCollections[i] = [];
        }

        while (k--) {
            let group = this._visibleVectorLayersByDepthOrder[k];
            let j = group.length;
            while (j--) {
                let vi = group[j];
                if (vi._fading && vi._refreshFadingOpacity(this.quadTreeStrategy.minCurrZoom, this.quadTreeStrategy.maxCurrZoom)) {
                    group.splice(j, 1);
                    if (group.length === 0) {
                        this._visibleVectorLayersByDepthOrder.splice(k, 1);
                    }
                }

                vi.collectVisibleCollections(this._visibleEntityCollections[k]);
                vi.update();
            }
        }
    }

    /**
     * Starts clear memory thread.
     * @public
     */
    public memClear() {
        this._distBeforeMemClear = 0;

        this.camera._insideSegment = null;

        this.layerLock.lock(this._memKey);
        this.terrainLock.lock(this._memKey);
        this._normalMapCreator.lock(this._memKey);

        this._normalMapCreator.clear();
        this.terrain!.abortLoading();
        this._tileLoader.abortAll();

        this.quadTreeStrategy.clear();
        this.layerLock.free(this._memKey);
        this.terrainLock.free(this._memKey);
        this._normalMapCreator.free(this._memKey);

        this._createdNodesCount = 0;
    }

    /**
     * Returns ray vector hit ellipsoid coordinates.
     * If the ray doesn't hit ellipsoid it returns 'undefined'.
     * @public
     * @param {Ray} ray - Ray.
     * @returns {Vec3 | undefined} -
     */
    public getRayIntersectionEllipsoid(ray: Ray): Vec3 | undefined {
        return this.ellipsoid.hitRay(ray.origin, ray.direction);
    }

    /**
     * Project screen coordinates to the planet ellipsoid.
     * @public
     * @param {Vec2 | IBaseInputState } px - Screen coordinates.
     * @returns {Vec3 | undefined} - Cartesian coordinates.
     */
    public getCartesianFromPixelEllipsoid(px: Vec2 | IBaseInputState): Vec3 | undefined {
        let cam = this.renderer!.activeCamera!;
        return this.ellipsoid.hitRay(cam.eye, cam.unproject(px.x, px.y));
    }

    /**
     * Project screen coordinates to the planet ellipsoid.
     * @public
     * @param {Vec2 | IBaseInputState} px - Screen coordinates.
     * @returns {LonLat | undefined} - Geodetic coordinates.
     */
    public getLonLatFromPixelEllipsoid(px: Vec2): LonLat | undefined {
        let coords = this.getCartesianFromPixelEllipsoid(px);
        if (coords) {
            return this.ellipsoid.cartesianToLonLat(coords);
        }
    }

    /**
     * Returns mouse position cartesian coordinates on the current terrain.
     * @public
     * @returns {Vec3 | undefined} -
     */
    public getCartesianFromMouseTerrain(): Vec3 | undefined {
        let ms = this.renderer!.events.mouseState;
        let distance = this.getDistanceFromPixel(ms);
        if (distance) {
            return ms.direction.scaleTo(distance).addA(this.renderer!.activeCamera!.eye);
        }
    }

    /**
     * Returns screen coordinates cartesian coordinates on the current terrain.
     * position or null if input coordinates is outside the planet.
     * @public
     * @param {Vec2} px - Pixel screen 2d coordinates.
     * @returns {Vec3 | undefined} -
     */
    public getCartesianFromPixelTerrain(px: Vec2 | IBaseInputState): Vec3 | undefined {
        let distance = this.getDistanceFromPixel(px);
        if (distance) {
            let direction = (px as IBaseInputState).direction || this.renderer!.activeCamera!.unproject(px.x, px.y);
            return direction.scaleTo(distance).addA(this.renderer!.activeCamera!.eye);
        }
    }

    /**
     * Returns geodetic coordinates on the current terrain planet by its screen coordinates.
     * position or null if input coordinates is outside the planet.
     * @public
     * @param {Vec2 | IBaseInputState} px - Pixel screen 2d coordinates.
     * @returns {LonLat | undefined} -
     */
    public getLonLatFromPixelTerrain(px: Vec2 | IBaseInputState): LonLat | undefined {
        let coords = this.getCartesianFromPixelTerrain(px);
        if (coords) {
            return this.ellipsoid.cartesianToLonLat(coords);
        }
    }

    /**
     * Project cartesian coordinates to screen space.
     * @public
     * @param {Vec3} coords - Cartesian coordinates.
     * @returns {Vec2} - Screen coordinates.
     */
    public getPixelFromCartesian(coords: Vec3): Vec2 {
        return this.renderer!.activeCamera!.project3v(coords);
    }

    /**
     * Project geodetic coordinates to screen space.
     * @public
     * @param {LonLat} lonlat - Geodetic coordinates.
     * @returns {Vec2 | undefined} - Screen coordinates.
     */
    public getPixelFromLonLat(lonlat: LonLat): Vec2 | undefined {
        let coords = this.ellipsoid.lonLatToCartesian(lonlat);
        if (coords) {
            return this.renderer!.activeCamera!.project3v(coords);
        }
    }

    /**
     * Returns distance from an active (screen) camera to the planet ellipsoid.
     * @public
     * @param {Vec2} px - Screen coordinates.
     * @returns {number} -
     */
    public getDistanceFromPixelEllipsoid(px: Vec2 | IBaseInputState): number | undefined {
        let coords = this.getCartesianFromPixelEllipsoid(px);
        if (coords) {
            return coords.distance(this.renderer!.activeCamera!.eye);
        }
    }

    /**
     * Returns distance from active (screen) camera to the planet terrain by screen coordinates.
     * @public
     * @param {Vec2 | IBaseInputState} px - Screen coordinates.
     * @returns {number | undefined} -
     */
    public getDistanceFromPixel(px: Vec2 | IBaseInputState): number {
        // if (this.terrain!.isEmpty) {
        //     return this.getDistanceFromPixelEllipsoid(px) || 0;
        // } else {
        return this.renderer!.getDistanceFromPixel(px) || this.getDistanceFromPixelEllipsoid(px) || 0;
        //}
    }

    /**
     * Sets camera to the planet geographical extent.
     * @public
     * @param {Extent} extent - Geographical extent.
     */
    public viewExtent(extent: Extent) {
        if (this.camera) {
            this.camera.viewExtent(extent);
        } else {
            this._initialViewExtent = extent;
        }
    }

    /**
     * Fits camera position for the view extent.
     * @public
     * @param {Array.<number>} extentArr - Geographical extent array, (exactly 4 entries)
     * where index 0 - southwest longitude, 1 - latitude southwest, 2 - longitude northeast, 3 - latitude northeast.
     */
    public viewExtentArr(extentArr: NumberArray4) {
        this.viewExtent(new Extent(new LonLat(extentArr[0], extentArr[1]), new LonLat(extentArr[2], extentArr[3])));
    }

    /**
     * Gets current camera view extent.
     * @public
     * @returns {Extent} -
     */
    public getExtent(): Extent {
        if (this.renderer) {

            let w = this.renderer.handler.getWidth(),
                h = this.renderer.handler.getHeight();

            let extent = [
                this.getLonLatFromPixelTerrain(new Vec2(0, 0)),
                this.getLonLatFromPixelTerrain(new Vec2(w, 0)),
                this.getLonLatFromPixelTerrain(new Vec2(w, h)),
                this.getLonLatFromPixelTerrain(new Vec2(0, h))
            ];

            if (extent[0] && extent[1] && extent[2] && extent[3]) {

                let min_lon = extent[0].lon, min_lat = extent[2].lat,
                    max_lon = extent[1].lon, max_lat = extent[0].lat;

                for (let i = 0; i < extent.length; i++) {
                    if (extent[i]!.lon > max_lon) max_lon = extent[i]!.lon;
                    if (extent[i]!.lat > max_lat) max_lat = extent[i]!.lat;
                    if (extent[i]!.lon < min_lon) min_lon = extent[i]!.lon;
                    if (extent[i]!.lat < min_lat) min_lat = extent[i]!.lat;
                }

                return new Extent(new LonLat(min_lon, min_lat), new LonLat(max_lon, max_lat));
            }
        }

        return this.quadTreeStrategy._viewExtent;
    }

    public getViewExtent(): Extent {
        return this.quadTreeStrategy._viewExtent;
    }

    /**
     * Sets camera to the planet geographical position.
     * @public
     * @param {LonLat} lonlat - Camera position.
     * @param {LonLat} [lookLonLat] - Viewpoint.
     * @param {Vec3} [up] - Camera up vector.
     */
    public viewLonLat(lonlat: LonLat, lookLonLat?: LonLat, up?: Vec3) {
        this.camera.setLonLat(lonlat, lookLonLat, up);
    }

    /**
     * Fly active camera to the view extent.
     * @public
     * @param {Extent} extent - Geographical extent.
     * @param {Number} [height] - Height on the end of the flight route.
     * @param {Vec3} [up] - Camera UP vector on the end of a flying.
     * @param {Number} [ampl] - Altitude amplitude factor.
     * @param {Number} [duration] - Animation duration
     * @param {EasingFunction} [ease] - Animation easing
     * @param {Function} [startCallback] - Callback that calls before the flying begins.
     * @param {Function} [completeCallback] - Callback that calls after flying when flying is finished.
     * @param {Function} [frameCallback] - Each frame callback
     */
    public flyExtent(
        extent: Extent,
        height?: number,
        up?: Vec3,
        ampl?: number,
        duration: number = DEFAULT_FLIGHT_DURATION,
        ease: EasingFunction = DEFAULT_EASING,
        completeCallback?: Function,
        startCallback?: Function,
        frameCallback?: Function
    ) {
        this.camera.flyExtent(extent, height, up, ampl, duration, ease, completeCallback, startCallback, frameCallback);
    }

    /**
     * Fly camera to the point.
     * @public
     * @param {Vec3} cartesian - Point coordinates.
     * @param {Vec3} [look] - Camera "look at" point.
     * @param {Vec3} [up] - Camera UP vector on the end of a flying.
     * @param {Number} [ampl] - Altitude amplitude factor.
     * @param {Number} [duration] - Animation duration
     * @param {EasingFunction} [ease] - Animation easing
     * @param {Function} [completeCallback] - Call the function in the end of flight
     * @param {Function} [startCallback] - Call the function in the beginning
     * @param {Function} [frameCallback] - Each frame callback
     */
    public flyCartesian(
        cartesian: Vec3,
        look?: Vec3 | null,
        up?: Vec3 | null,
        ampl?: number,
        duration: number = DEFAULT_FLIGHT_DURATION,
        ease: EasingFunction = DEFAULT_EASING,
        completeCallback?: Function | null,
        startCallback?: Function | null,
        frameCallback?: Function | null,
    ) {
        this.camera.flyCartesian(cartesian, look, up, ampl, duration, ease, completeCallback, startCallback, frameCallback);
    }

    /**
     * Fly camera to the geodetic position.
     * @public
     * @param {LonLat} lonlat - Fly geographical coordinates.
     * @param {Vec3 | LonLat} [look] - Camera viewpoint in the end of the flight.
     * @param {Vec3} [up] - Camera UP vector on the end of a flying.
     * @param {Number} [ampl] - Altitude amplitude factor.
     * @param {Number} [duration] - Animation duration
     * @param {EasingFunction} [ease] - Animation easing
     * @param {Function} [completeCallback] - Call the function in the end of flight
     * @param {Function} [startCallback] - Call the function in the beginning
     * @param {Function} [frameCallback] - Each frame callback
     */
    public flyLonLat(
        lonlat: LonLat,
        look?: Vec3 | LonLat,
        up?: Vec3,
        ampl?: number,
        duration: number = DEFAULT_FLIGHT_DURATION,
        ease: EasingFunction = DEFAULT_EASING,
        completeCallback?: Function,
        startCallback?: Function,
        frameCallback?: Function
    ) {
        this.camera.flyLonLat(lonlat, look, up, ampl, duration, ease, completeCallback, startCallback, frameCallback);
    }

    /**
     * Stop current flight.
     * @public
     */
    public stopFlying() {
        this.camera.stopFlying();
    }

    public override updateBillboardsTexCoords() {
        for (let i = 0; i < this.entityCollections.length; i++) {
            this.entityCollections[i].billboardHandler.refreshTexCoordsArr();
        }

        let readyCollections: Record<number, boolean> = {};
        for (let i = 0; i < this._layers.length; i++) {
            let li = this._layers[i];
            if (li instanceof Vector) {
                (li as Vector).each(function (e: Entity) {
                    if (e._entityCollection && !readyCollections[e._entityCollection.id]) {
                        e._entityCollection.billboardHandler.refreshTexCoordsArr();
                        readyCollections[e._entityCollection.id] = true;
                    }
                });
            }
        }
    }

    public getEntityTerrainPoint(entity: Entity, res: Vec3) {
        let n = this.quadTreeStrategy._renderedNodes, i = n.length;
        while (i--) {
            if (n[i].segment.isEntityInside(entity)) {
                return n[i].segment.getEntityTerrainPoint(entity, res);
            }
        }
    }

    public async getHeightDefault(lonLat: LonLat): Promise<number> {
        return new Promise<number>((resolve: (alt: number) => void) => {
            if (this.terrain) {
                this.terrain.getHeightAsync(lonLat.clone(), (alt: number) => {
                    resolve(alt);
                });
            } else {
                resolve(0);
            }
        });
    }

    public async getHeightAboveELL(lonLat: LonLat): Promise<number> {
        return new Promise<number>((resolve: (alt: number) => void) => {
            if (this.terrain) {
                this.terrain.getHeightAsync(lonLat.clone(), (alt: number) => {
                    resolve(alt + this.terrain!.geoid.getHeightLonLat(lonLat));
                });
            } else {
                resolve(0);
            }
        });
    }

    public override onremove() {
        this.memClear();
        this.quadTreeStrategy.destroyBranches();
        this.quadTreeStrategy.clearRenderedNodes();
    }

    // function checkTerrainCollision(entity) {
    //     let _tempTerrPoint = new Vec3();
    //     let nodes = globus.planet._renderedNodes;
    //     for (let j = 0; j < nodes.length; j++) {
    //         let seg = nodes[j].segment;
    //         if (seg && seg._extentLonLat.isInside(entity.getLonLat())) {
    //             seg.getEntityTerrainPoint(entity, _tempTerrPoint);
    //             entity.setCartesian3v(_tempTerrPoint);
    //             break;
    //         }
    //     }
    // }
<<<<<<< HEAD
=======

>>>>>>> fde30838
}

const PLANET_EVENTS: PlanetEventsList = [
    /**
     * Triggered before globe frame begins to render.
     * @event og.scene.Planet#draw
     */
    "draw",

    /**
     * Triggered when layer has added to the planet.
     * @event og.scene.Planet#layeradd
     */
    "layeradd",

    /**
     * Triggered when base layer changed.
     * @event og.scene.Planet#baselayerchange
     */
    "baselayerchange",

    /**
     * Triggered when layer has removed from the planet.
     * @event og.scene.Planet#layerremove
     */
    "layerremove",

    /**
     * Triggered when some layer visibility changed.
     * @event og.scene.Planet#layervisibilitychange
     */
    "layervisibilitychange",

    /**
     * Triggered when all data is loaded
     * @event og.scene.Planet#rendercompleted
     */
    "rendercompleted",

    /**
     * Triggered when all data is loaded
     * @event og.scene.Planet#terraincompleted
     */
    "terraincompleted",

    /**
     * Triggered when layer data is laded
     * @event og.scene.Planet#terraincompleted
     */
    "layerloadend"
];
<|MERGE_RESOLUTION|>--- conflicted
+++ resolved
@@ -2025,10 +2025,7 @@
     //         }
     //     }
     // }
-<<<<<<< HEAD
-=======
-
->>>>>>> fde30838
+
 }
 
 const PLANET_EVENTS: PlanetEventsList = [

<<<<<<< HEAD
'use strict';

import { Mat3 } from './Mat3.js';
import { Quat } from './Quat.js';
import { Vec3 } from './Vec3.js';
import { Vec4 } from './Vec4.js';

/**
 * Class represents a 4x4 matrix.
 * @class
 */
export class Mat4 {
    constructor() {
        /**
         * A 4x4 matrix, indexable as a column-major order array.
         * @public
         * @type {Array.<number>}
         */
        this._m = new Array(16);
    }
    
    /**
     * Returns identity matrix instance.
     * @static
     * @returns {og.Mat4} -
     */
    static get identity() {
        var res = new Mat4();
        res._m[0] = 1; res._m[1] = 0; res._m[2] = 0; res._m[3] = 0;
        res._m[4] = 0; res._m[5] = 1; res._m[6] = 0; res._m[7] = 0;
        res._m[8] = 0; res._m[9] = 0; res._m[10] = 1; res._m[11] = 0;
        res._m[12] = 0; res._m[13] = 0; res._m[14] = 0; res._m[15] = 1;
        return res;
    }

    /**
     * Sets column-major order array matrix.
     * @public
     * @param {Array.<number>} m - Matrix array.
     * @returns {og.Mat4} -
     */
    set(m) {
        this._m[0] = m[0];
        this._m[1] = m[1];
        this._m[2] = m[2];
        this._m[3] = m[3];
        this._m[4] = m[4];
        this._m[5] = m[5];
        this._m[6] = m[6];
        this._m[7] = m[7];
        this._m[8] = m[8];
        this._m[9] = m[9];
        this._m[10] = m[10];
        this._m[11] = m[11];
        this._m[12] = m[12];
        this._m[13] = m[13];
        this._m[14] = m[14];
        this._m[15] = m[15];
        return this;
    }

    /**
     * Duplicates a Matrix3 instance.
     * @public
     * @returns {og.Mat4} -
     */
    clone() {
        var res = new Mat4();
        res.set(this);
        return res;
    }

    /**
     * Copy matrix.
     * @public
     * @param {og.Mat3} a - Matrix to copy.
     */
    copy(a) {
        this.set(a._m);
    }

    /**
     * Converts to 3x3 matrix.
     * @public
     * @returns {og.Mat3} -
     */
    toMatrix3() {
        var res = new Mat3();
        var a = this._m,
            b = res._m;
        b[0] = a[0];
        b[1] = a[1];
        b[2] = a[2];
        b[3] = a[4];
        b[4] = a[5];
        b[5] = a[6];
        b[6] = a[8];
        b[7] = a[9];
        b[8] = a[10];
        return res;
    }

    /**
     * Multiply to 3d vector.
     * @public
     * @param {og.Vec3} p - 3d vector.
     * @returns {og.Vec3} -
     */
    mulVec3(p) {
        var d = p.x, e = p.y, g = p.z;
        return new Vec3(
            this._m[0] * d + this._m[4] * e + this._m[8] * g + this._m[12],
            this._m[1] * d + this._m[5] * e + this._m[9] * g + this._m[13],
            this._m[2] * d + this._m[6] * e + this._m[10] * g + this._m[14]
        );
    }

    /**
     * Multiply to 4d vector.
     * @public
     * @param {og.Vec4} p - 4d vector.
     * @returns {og.Vec4} -
     */
    mulVec4(p) {
        var d = p.x, e = p.y, g = p.z, f = p.w;
        return new Vec4(
            this._m[0] * d + this._m[4] * e + this._m[8] * g + this._m[12] * f,
            this._m[1] * d + this._m[5] * e + this._m[9] * g + this._m[13] * f,
            this._m[2] * d + this._m[6] * e + this._m[10] * g + this._m[14] * f,
            this._m[3] * d + this._m[7] * e + this._m[11] * g + this._m[15] * f
        );
    }

    /**
     * Creates an inversed 3x3 matrix of the current.
     * @public
     * @returns {og.Mat3} -
     */
    toInverseMatrix3() {
        var a = this._m;
        var c = a[0], d = a[1], e = a[2],
            g = a[4], f = a[5], h = a[6],
            i = a[8], j = a[9], k = a[10],
            l = k * f - h * j,
            o = -k * g + h * i,
            m = j * g - f * i,
            n = c * l + d * o + e * m;

        if (!n) {
            return null;
        }

        n = 1 / n;

        var res = new Mat3();
        res._m[0] = l * n;
        res._m[1] = (-k * d + e * j) * n;
        res._m[2] = (h * d - e * f) * n;
        res._m[3] = o * n;
        res._m[4] = (k * c - e * i) * n;
        res._m[5] = (-h * c + e * g) * n;
        res._m[6] = m * n;
        res._m[7] = (-j * c + d * i) * n;
        res._m[8] = (f * c - d * g) * n;
        return res;
    }

    /**
     * Creates an inversed matrix of the current.
     * @public
     * @returns {og.Mat4} -
     */
    inverseTo(res) {
        var c = this._m[0], d = this._m[1], e = this._m[2], g = this._m[3],
            f = this._m[4], h = this._m[5], i = this._m[6], j = this._m[7],
            k = this._m[8], l = this._m[9], o = this._m[10], m = this._m[11],
            n = this._m[12], p = this._m[13], r = this._m[14], s = this._m[15],
            A = c * h - d * f,
            B = c * i - e * f,
            t = c * j - g * f,
            u = d * i - e * h,
            v = d * j - g * h,
            w = e * j - g * i,
            x = k * p - l * n,
            y = k * r - o * n,
            z = k * s - m * n,
            C = l * r - o * p,
            D = l * s - m * p,
            E = o * s - m * r,
            q = 1 / (A * E - B * D + t * C + u * z - v * y + w * x),
            res = res || new Mat4();

        res._m[0] = (h * E - i * D + j * C) * q; res._m[1] = (-d * E + e * D - g * C) * q; res._m[2] = (p * w - r * v + s * u) * q; res._m[3] = (-l * w + o * v - m * u) * q;
        res._m[4] = (-f * E + i * z - j * y) * q; res._m[5] = (c * E - e * z + g * y) * q; res._m[6] = (-n * w + r * t - s * B) * q; res._m[7] = (k * w - o * t + m * B) * q;
        res._m[8] = (f * D - h * z + j * x) * q; res._m[9] = (-c * D + d * z - g * x) * q; res._m[10] = (n * v - p * t + s * A) * q; res._m[11] = (-k * v + l * t - m * A) * q;
        res._m[12] = (-f * C + h * y - i * x) * q; res._m[13] = (c * C - d * y + e * x) * q; res._m[14] = (-n * u + p * B - r * A) * q; res._m[15] = (k * u - l * B + o * A) * q;
        return res;
    }

    /**
     * Creates a trasposed matrix of the current.
     * @public
     * @returns {og.Mat4} -
     */
    transposeTo() {
        var res = new Mat4();
        res._m[0] = this._m[0]; res._m[1] = this._m[4]; res._m[2] = this._m[8]; res._m[3] = this._m[12];
        res._m[4] = this._m[1]; res._m[5] = this._m[5]; res._m[6] = this._m[9]; res._m[7] = this._m[13];
        res._m[8] = this._m[2]; res._m[9] = this._m[6]; res._m[10] = this._m[10]; res._m[11] = this._m[14];
        res._m[12] = this._m[3]; res._m[13] = this._m[7]; res._m[14] = this._m[11]; res._m[15] = this._m[15];
        return res;
    }

    /**
     * Sets matrix to identity.
     * @public
     * @returns {og.Mat4} -
     */
    setIdentity() {
        this._m[0] = 1; this._m[1] = 0; this._m[2] = 0; this._m[3] = 0;
        this._m[4] = 0; this._m[5] = 1; this._m[6] = 0; this._m[7] = 0;
        this._m[8] = 0; this._m[9] = 0; this._m[10] = 1; this._m[11] = 0;
        this._m[12] = 0; this._m[13] = 0; this._m[14] = 0; this._m[15] = 1;
        return this;
    }

    /**
     * Computes the product of two matrices.
     * @public
     * @param {og.Mat4} mx - Matrix to multiply.
     * @returns {og.Mat4} -
     */
    mul(mx) {
        let d = this._m[0], e = this._m[1], g = this._m[2], f = this._m[3],
            h = this._m[4], i = this._m[5], j = this._m[6], k = this._m[7],
            l = this._m[8], o = this._m[9], m = this._m[10], n = this._m[11],
            p = this._m[12], r = this._m[13], s = this._m[14], a = this._m[15];

        let A = mx._m[0], B = mx._m[1], t = mx._m[2], u = mx._m[3],
            v = mx._m[4], w = mx._m[5], x = mx._m[6], y = mx._m[7],
            z = mx._m[8], C = mx._m[9], D = mx._m[10], E = mx._m[11],
            q = mx._m[12], F = mx._m[13], G = mx._m[14], b = mx._m[15];

        var res = new Mat4();
        res._m[0] = A * d + B * h + t * l + u * p; res._m[1] = A * e + B * i + t * o + u * r; res._m[2] = A * g + B * j + t * m + u * s; res._m[3] = A * f + B * k + t * n + u * a;
        res._m[4] = v * d + w * h + x * l + y * p; res._m[5] = v * e + w * i + x * o + y * r; res._m[6] = v * g + w * j + x * m + y * s; res._m[7] = v * f + w * k + x * n + y * a;
        res._m[8] = z * d + C * h + D * l + E * p; res._m[9] = z * e + C * i + D * o + E * r; res._m[10] = z * g + C * j + D * m + E * s; res._m[11] = z * f + C * k + D * n + E * a;
        res._m[12] = q * d + F * h + G * l + b * p; res._m[13] = q * e + F * i + G * o + b * r; res._m[14] = q * g + F * j + G * m + b * s; res._m[15] = q * f + F * k + G * n + b * a;
        return res;
    }

    /**
     * Add translation vector to the current matrix.
     * @public
     * @param {og.Vec3} v - Translate vector.
     * @returns {og.Mat4} -
     */
    translate(v) {
        var d = v.x, e = v.y, b = v.z;
        var a = this._m;
        a[12] = a[0] * d + a[4] * e + a[8] * b + a[12];
        a[13] = a[1] * d + a[5] * e + a[9] * b + a[13];
        a[14] = a[2] * d + a[6] * e + a[10] * b + a[14];
        a[15] = a[3] * d + a[7] * e + a[11] * b + a[15];
        return this;
    }

    /**
     * Sets translation matrix to the position.
     * @public
     * @param {og.Vec3} v - Translate to position.
     * @returns {og.Mat4} -
     */
    translateToPosition(v) {
        var a = this._m;
        a[12] = v.x;
        a[13] = v.y;
        a[14] = v.z;
        return this;
    }

    /**
     * Rotate currrent matrix around the aligned axis and angle.
     * @public
     * @param {og.Vec3} u - Aligned axis.
     * @param {number} angle - Aligned axis angle in radians.
     * @returns {og.Mat4} -
     * @todo: OPTIMIZE: reveal multiplication
     */
    rotate(u, angle) {
        var c = Math.cos(angle),
            s = Math.sin(angle);
        var rot = new Mat4();
        var mx = rot._m;
        mx[0] = c + (1 - c) * u.x * u.x; mx[1] = (1 - c) * u.y * u.x - s * u.z; mx[2] = (1 - c) * u.z * u.x + s * u.y; mx[3] = 0;
        mx[4] = (1 - c) * u.x * u.y + s * u.z; mx[5] = c + (1 - c) * u.y * u.y; mx[6] = (1 - c) * u.z * u.y - s * u.x; mx[7] = 0;
        mx[8] = (1 - c) * u.x * u.z - s * u.y; mx[9] = (1 - c) * u.y * u.z + s * u.x; mx[10] = c + (1 - c) * u.z * u.z; mx[11] = 0;
        mx[12] = 0; mx[13] = 0; mx[14] = 0; mx[15] = 1;
        return this.mul(rot);
    }

    /**
     * Sets current rotation matrix around the aligned axis and angle.
     * @public
     * @param {og.Vec3} u - Aligned axis.
     * @param {number} angle - Aligned axis angle in radians.
     * @returns {og.Mat4} -
     */
    setRotation(u, angle) {
        var c = Math.cos(angle),
            s = Math.sin(angle);
        var mx = this._m;
        mx[0] = c + (1 - c) * u.x * u.x; mx[1] = (1 - c) * u.y * u.x - s * u.z; mx[2] = (1 - c) * u.z * u.x + s * u.y; mx[3] = 0;
        mx[4] = (1 - c) * u.x * u.y + s * u.z; mx[5] = c + (1 - c) * u.y * u.y; mx[6] = (1 - c) * u.z * u.y - s * u.x; mx[7] = 0;
        mx[8] = (1 - c) * u.x * u.z - s * u.y; mx[9] = (1 - c) * u.y * u.z + s * u.x; mx[10] = c + (1 - c) * u.z * u.z; mx[11] = 0;
        mx[12] = 0; mx[13] = 0; mx[14] = 0; mx[15] = 1;
        return this;
    }

    /**
     * Gets the rotation matrix from one vector to another.
     * @public
     * @param {og.Vec3} a - Firtst vector.
     * @param {og.Vec3} b - Second vector.
     * @returns {og.Mat4} -
     */
    rotateBetweenVectors(a, b) {
        var q = Quat.getRotationBetweenVectors(a, b);
        return q.getMat4();
    }

    /**
     * Scale current matrix to the vector values.
     * @public
     * @param {og.Vec3} v - Scale vector.
     * @returns {og.Mat4} -
     */
    scale(v) {
        var mx = this._m;
        mx[0] = mx[0] * v.x; mx[1] = mx[1] * v.x; mx[2] = mx[2] * v.x; mx[3] = mx[3] * v.x;
        mx[4] = mx[4] * v.y; mx[5] = mx[5] * v.y; mx[6] = mx[6] * v.y; mx[7] = mx[7] * v.y;
        mx[8] = mx[8] * v.z; mx[9] = mx[9] * v.z; mx[10] = mx[10] * v.z; mx[11] = mx[11] * v.z;
        return this;
    }

    /**
     * Sets perspective projection matrix frustum values.
     * @public
     * @param {number} left -
     * @param {number} right -
     * @param {number} bottom -
     * @param {number} top -
     * @param {number} near -
     * @param {number} far -
     * @returns {og.Mat4} -
     */
    setPerspective(left, right, bottom, top, near, far) {
        var h = right - left, i = top - bottom, j = far - near;
        this._m[0] = near * 2 / h;
        this._m[1] = 0;
        this._m[2] = 0;
        this._m[3] = 0;
        this._m[4] = 0;
        this._m[5] = near * 2 / i;
        this._m[6] = 0;
        this._m[7] = 0;
        this._m[8] = (right + left) / h;
        this._m[9] = (top + bottom) / i;
        this._m[10] = -(far + near) / j;
        this._m[11] = -1;
        this._m[12] = 0;
        this._m[13] = 0;
        this._m[14] = -(far * near * 2) / j;
        this._m[15] = 0;
        return this;
    }

    /**
     * Creates current orthographic projection matrix.
     * @public
     * @param {number} left -
     * @param {number} right -
     * @param {number} bottom -
     * @param {number} top -
     * @param {number} near -
     * @param {number} far -
     * @return {og.Mat4} -
     */
    setOrtho(left, right, bottom, top, near, far) {

        var lr = 1.0 / (left - right),
            bt = 1.0 / (bottom - top),
            nf = 1.0 / (near - far),
            m = this._m;

        m[0] = -2.0 * lr;
        m[1] = 0;
        m[2] = 0;
        m[3] = 0;
        m[4] = 0;
        m[5] = -2.0 * bt;
        m[6] = 0;
        m[7] = 0;
        m[8] = 0;
        m[9] = 0;
        m[10] = 2.0 * nf;
        m[11] = 0;
        m[12] = (left + right) * lr;
        m[13] = (top + bottom) * bt;
        m[14] = (far + near) * nf;
        m[15] = 1.0;
        return this;
    }

    /**
     * Sets current rotation matrix by euler's angles.
     * @public
     * @param {number} ax - Rotation angle in radians arond X axis.
     * @param {number} ay - Rotation angle in radians arond Y axis.
     * @param {number} az - Rotation angle in radians arond Z axis.
     * @returns {og.Mat4} -
     */
    eulerToMatrix(ax, ay, az) {
        var a = Math.cos(ax),
            b = Math.sin(ax),
            c = Math.cos(ay),
            d = Math.sin(ay),
            e = Math.cos(az),
            f = Math.sin(az);

        var ad = a * d,
            bd = b * d;

        var mat = this._m;

        mat[0] = c * e;
        mat[1] = -c * f;
        mat[2] = -d;
        mat[4] = -bd * e + a * f;
        mat[5] = bd * f + a * e;
        mat[6] = -b * c;
        mat[8] = ad * e + b * f;
        mat[9] = -ad * f + b * e;
        mat[10] = a * c;
        mat[3] = mat[7] = mat[11] = mat[12] = mat[13] = mat[14] = 0;
        mat[15] = 1;

        return this;
    }
}

/**
 * Mat4 factory.
 * @static
 * @returns {og.Mat4} -
 */
export function mat4() {
    return new og.Mat4();
}
=======
"use strict";

import { Mat3 } from "./Mat3.js";
import { Quat } from "./Quat.js";
import { Vec3 } from "./Vec3.js";
import { Vec4 } from "./Vec4.js";

/**
 * Class represents a 4x4 matrix.
 * @class
 */
export class Mat4 {
    constructor() {
        /**
         * A 4x4 matrix, indexable as a column-major order array.
         * @public
         * @type {Array.<number>}
         */
        this._m = new Array(16);
    }

    /**
     * Returns identity matrix instance.
     * @static
     * @returns {Mat4} -
     */
    static identity() {
        var res = new Mat4();
        res._m[0] = 1;
        res._m[1] = 0;
        res._m[2] = 0;
        res._m[3] = 0;
        res._m[4] = 0;
        res._m[5] = 1;
        res._m[6] = 0;
        res._m[7] = 0;
        res._m[8] = 0;
        res._m[9] = 0;
        res._m[10] = 1;
        res._m[11] = 0;
        res._m[12] = 0;
        res._m[13] = 0;
        res._m[14] = 0;
        res._m[15] = 1;
        return res;
    }

    /**
     * Sets column-major order array matrix.
     * @public
     * @param {Array.<number>} m - Matrix array.
     * @returns {Mat4} -
     */
    set(m) {
        this._m[0] = m[0];
        this._m[1] = m[1];
        this._m[2] = m[2];
        this._m[3] = m[3];
        this._m[4] = m[4];
        this._m[5] = m[5];
        this._m[6] = m[6];
        this._m[7] = m[7];
        this._m[8] = m[8];
        this._m[9] = m[9];
        this._m[10] = m[10];
        this._m[11] = m[11];
        this._m[12] = m[12];
        this._m[13] = m[13];
        this._m[14] = m[14];
        this._m[15] = m[15];
        return this;
    }

    /**
     * Duplicates a Matrix3 instance.
     * @public
     * @returns {Mat4} -
     */
    clone() {
        var res = new Mat4();
        res.set(this);
        return res;
    }

    /**
     * Copy matrix.
     * @public
     * @param {Mat3} a - Matrix to copy.
     */
    copy(a) {
        this.set(a._m);
    }

    /**
     * Converts to 3x3 matrix.
     * @public
     * @returns {Mat3} -
     */
    toMatrix3() {
        var res = new Mat3();
        var a = this._m,
            b = res._m;
        b[0] = a[0];
        b[1] = a[1];
        b[2] = a[2];
        b[3] = a[4];
        b[4] = a[5];
        b[5] = a[6];
        b[6] = a[8];
        b[7] = a[9];
        b[8] = a[10];
        return res;
    }

    /**
     * Multiply to 3d vector.
     * @public
     * @param {Vec3} p - 3d vector.
     * @returns {Vec3} -
     */
    mulVec3(p) {
        var d = p.x,
            e = p.y,
            g = p.z;
        return new Vec3(
            this._m[0] * d + this._m[4] * e + this._m[8] * g + this._m[12],
            this._m[1] * d + this._m[5] * e + this._m[9] * g + this._m[13],
            this._m[2] * d + this._m[6] * e + this._m[10] * g + this._m[14]
        );
    }

    /**
     * Multiply to 4d vector.
     * @public
     * @param {Vec4} p - 4d vector.
     * @returns {Vec4} -
     */
    mulVec4(p) {
        var d = p.x,
            e = p.y,
            g = p.z,
            f = p.w;
        return new Vec4(
            this._m[0] * d + this._m[4] * e + this._m[8] * g + this._m[12] * f,
            this._m[1] * d + this._m[5] * e + this._m[9] * g + this._m[13] * f,
            this._m[2] * d + this._m[6] * e + this._m[10] * g + this._m[14] * f,
            this._m[3] * d + this._m[7] * e + this._m[11] * g + this._m[15] * f
        );
    }

    /**
     * Creates an inversed 3x3 matrix of the current.
     * @public
     * @returns {Mat3} -
     */
    toInverseMatrix3() {
        var a = this._m;
        var c = a[0],
            d = a[1],
            e = a[2],
            g = a[4],
            f = a[5],
            h = a[6],
            i = a[8],
            j = a[9],
            k = a[10],
            l = k * f - h * j,
            o = -k * g + h * i,
            m = j * g - f * i,
            n = c * l + d * o + e * m;

        if (!n) {
            return null;
        }

        n = 1 / n;

        var res = new Mat3();
        res._m[0] = l * n;
        res._m[1] = (-k * d + e * j) * n;
        res._m[2] = (h * d - e * f) * n;
        res._m[3] = o * n;
        res._m[4] = (k * c - e * i) * n;
        res._m[5] = (-h * c + e * g) * n;
        res._m[6] = m * n;
        res._m[7] = (-j * c + d * i) * n;
        res._m[8] = (f * c - d * g) * n;
        return res;
    }

    /**
     * Creates an inversed matrix of the current.
     * @public
     * @returns {Mat4} -
     */
    inverseTo(res) {
        var c = this._m[0],
            d = this._m[1],
            e = this._m[2],
            g = this._m[3],
            f = this._m[4],
            h = this._m[5],
            i = this._m[6],
            j = this._m[7],
            k = this._m[8],
            l = this._m[9],
            o = this._m[10],
            m = this._m[11],
            n = this._m[12],
            p = this._m[13],
            r = this._m[14],
            s = this._m[15],
            A = c * h - d * f,
            B = c * i - e * f,
            t = c * j - g * f,
            u = d * i - e * h,
            v = d * j - g * h,
            w = e * j - g * i,
            x = k * p - l * n,
            y = k * r - o * n,
            z = k * s - m * n,
            C = l * r - o * p,
            D = l * s - m * p,
            E = o * s - m * r,
            q = 1 / (A * E - B * D + t * C + u * z - v * y + w * x);

        res = res || new Mat4();

        res._m[0] = (h * E - i * D + j * C) * q;
        res._m[1] = (-d * E + e * D - g * C) * q;
        res._m[2] = (p * w - r * v + s * u) * q;
        res._m[3] = (-l * w + o * v - m * u) * q;
        res._m[4] = (-f * E + i * z - j * y) * q;
        res._m[5] = (c * E - e * z + g * y) * q;
        res._m[6] = (-n * w + r * t - s * B) * q;
        res._m[7] = (k * w - o * t + m * B) * q;
        res._m[8] = (f * D - h * z + j * x) * q;
        res._m[9] = (-c * D + d * z - g * x) * q;
        res._m[10] = (n * v - p * t + s * A) * q;
        res._m[11] = (-k * v + l * t - m * A) * q;
        res._m[12] = (-f * C + h * y - i * x) * q;
        res._m[13] = (c * C - d * y + e * x) * q;
        res._m[14] = (-n * u + p * B - r * A) * q;
        res._m[15] = (k * u - l * B + o * A) * q;
        return res;
    }

    /**
     * Creates a trasposed matrix of the current.
     * @public
     * @returns {Mat4} -
     */
    transposeTo() {
        var res = new Mat4();
        res._m[0] = this._m[0];
        res._m[1] = this._m[4];
        res._m[2] = this._m[8];
        res._m[3] = this._m[12];
        res._m[4] = this._m[1];
        res._m[5] = this._m[5];
        res._m[6] = this._m[9];
        res._m[7] = this._m[13];
        res._m[8] = this._m[2];
        res._m[9] = this._m[6];
        res._m[10] = this._m[10];
        res._m[11] = this._m[14];
        res._m[12] = this._m[3];
        res._m[13] = this._m[7];
        res._m[14] = this._m[11];
        res._m[15] = this._m[15];
        return res;
    }

    /**
     * Sets matrix to identity.
     * @public
     * @returns {Mat4} -
     */
    setIdentity() {
        this._m[0] = 1;
        this._m[1] = 0;
        this._m[2] = 0;
        this._m[3] = 0;
        this._m[4] = 0;
        this._m[5] = 1;
        this._m[6] = 0;
        this._m[7] = 0;
        this._m[8] = 0;
        this._m[9] = 0;
        this._m[10] = 1;
        this._m[11] = 0;
        this._m[12] = 0;
        this._m[13] = 0;
        this._m[14] = 0;
        this._m[15] = 1;
        return this;
    }

    /**
     * Computes the product of two matrices.
     * @public
     * @param {Mat4} mx - Matrix to multiply.
     * @returns {Mat4} -
     */
    mul(mx) {
        let d = this._m[0],
            e = this._m[1],
            g = this._m[2],
            f = this._m[3],
            h = this._m[4],
            i = this._m[5],
            j = this._m[6],
            k = this._m[7],
            l = this._m[8],
            o = this._m[9],
            m = this._m[10],
            n = this._m[11],
            p = this._m[12],
            r = this._m[13],
            s = this._m[14],
            a = this._m[15];

        let A = mx._m[0],
            B = mx._m[1],
            t = mx._m[2],
            u = mx._m[3],
            v = mx._m[4],
            w = mx._m[5],
            x = mx._m[6],
            y = mx._m[7],
            z = mx._m[8],
            C = mx._m[9],
            D = mx._m[10],
            E = mx._m[11],
            q = mx._m[12],
            F = mx._m[13],
            G = mx._m[14],
            b = mx._m[15];

        var res = new Mat4();
        res._m[0] = A * d + B * h + t * l + u * p;
        res._m[1] = A * e + B * i + t * o + u * r;
        res._m[2] = A * g + B * j + t * m + u * s;
        res._m[3] = A * f + B * k + t * n + u * a;
        res._m[4] = v * d + w * h + x * l + y * p;
        res._m[5] = v * e + w * i + x * o + y * r;
        res._m[6] = v * g + w * j + x * m + y * s;
        res._m[7] = v * f + w * k + x * n + y * a;
        res._m[8] = z * d + C * h + D * l + E * p;
        res._m[9] = z * e + C * i + D * o + E * r;
        res._m[10] = z * g + C * j + D * m + E * s;
        res._m[11] = z * f + C * k + D * n + E * a;
        res._m[12] = q * d + F * h + G * l + b * p;
        res._m[13] = q * e + F * i + G * o + b * r;
        res._m[14] = q * g + F * j + G * m + b * s;
        res._m[15] = q * f + F * k + G * n + b * a;
        return res;
    }

    /**
     * Add translation vector to the current matrix.
     * @public
     * @param {Vec3} v - Translate vector.
     * @returns {Mat4} -
     */
    translate(v) {
        var d = v.x,
            e = v.y,
            b = v.z;
        var a = this._m;
        a[12] = a[0] * d + a[4] * e + a[8] * b + a[12];
        a[13] = a[1] * d + a[5] * e + a[9] * b + a[13];
        a[14] = a[2] * d + a[6] * e + a[10] * b + a[14];
        a[15] = a[3] * d + a[7] * e + a[11] * b + a[15];
        return this;
    }

    /**
     * Sets translation matrix to the position.
     * @public
     * @param {Vec3} v - Translate to position.
     * @returns {Mat4} -
     */
    translateToPosition(v) {
        var a = this._m;
        a[12] = v.x;
        a[13] = v.y;
        a[14] = v.z;
        return this;
    }

    /**
     * Rotate currrent matrix around the aligned axis and angle.
     * @public
     * @param {Vec3} u - Aligned axis.
     * @param {number} angle - Aligned axis angle in radians.
     * @returns {Mat4} -
     * @todo: OPTIMIZE: reveal multiplication
     */
    rotate(u, angle) {
        var c = Math.cos(angle),
            s = Math.sin(angle);
        var rot = new Mat4();
        var mx = rot._m;
        mx[0] = c + (1 - c) * u.x * u.x;
        mx[1] = (1 - c) * u.y * u.x - s * u.z;
        mx[2] = (1 - c) * u.z * u.x + s * u.y;
        mx[3] = 0;
        mx[4] = (1 - c) * u.x * u.y + s * u.z;
        mx[5] = c + (1 - c) * u.y * u.y;
        mx[6] = (1 - c) * u.z * u.y - s * u.x;
        mx[7] = 0;
        mx[8] = (1 - c) * u.x * u.z - s * u.y;
        mx[9] = (1 - c) * u.y * u.z + s * u.x;
        mx[10] = c + (1 - c) * u.z * u.z;
        mx[11] = 0;
        mx[12] = 0;
        mx[13] = 0;
        mx[14] = 0;
        mx[15] = 1;
        return this.mul(rot);
    }

    /**
     * Sets current rotation matrix around the aligned axis and angle.
     * @public
     * @param {Vec3} u - Aligned axis.
     * @param {number} angle - Aligned axis angle in radians.
     * @returns {Mat4} -
     */
    setRotation(u, angle) {
        var c = Math.cos(angle),
            s = Math.sin(angle);
        var mx = this._m;
        mx[0] = c + (1 - c) * u.x * u.x;
        mx[1] = (1 - c) * u.y * u.x - s * u.z;
        mx[2] = (1 - c) * u.z * u.x + s * u.y;
        mx[3] = 0;
        mx[4] = (1 - c) * u.x * u.y + s * u.z;
        mx[5] = c + (1 - c) * u.y * u.y;
        mx[6] = (1 - c) * u.z * u.y - s * u.x;
        mx[7] = 0;
        mx[8] = (1 - c) * u.x * u.z - s * u.y;
        mx[9] = (1 - c) * u.y * u.z + s * u.x;
        mx[10] = c + (1 - c) * u.z * u.z;
        mx[11] = 0;
        mx[12] = 0;
        mx[13] = 0;
        mx[14] = 0;
        mx[15] = 1;
        return this;
    }

    /**
     * Gets the rotation matrix from one vector to another.
     * @public
     * @param {Vec3} a - Firtst vector.
     * @param {Vec3} b - Second vector.
     * @returns {Mat4} -
     */
    rotateBetweenVectors(a, b) {
        var q = Quat.getRotationBetweenVectors(a, b);
        return q.getMat4();
    }

    /**
     * Scale current matrix to the vector values.
     * @public
     * @param {Vec3} v - Scale vector.
     * @returns {Mat4} -
     */
    scale(v) {
        var mx = this._m;
        mx[0] = mx[0] * v.x;
        mx[1] = mx[1] * v.x;
        mx[2] = mx[2] * v.x;
        mx[3] = mx[3] * v.x;
        mx[4] = mx[4] * v.y;
        mx[5] = mx[5] * v.y;
        mx[6] = mx[6] * v.y;
        mx[7] = mx[7] * v.y;
        mx[8] = mx[8] * v.z;
        mx[9] = mx[9] * v.z;
        mx[10] = mx[10] * v.z;
        mx[11] = mx[11] * v.z;
        return this;
    }

    /**
     * Sets perspective projection matrix frustum values.
     * @public
     * @param {number} left -
     * @param {number} right -
     * @param {number} bottom -
     * @param {number} top -
     * @param {number} near -
     * @param {number} far -
     * @returns {Mat4} -
     */
    setPerspective(left, right, bottom, top, near, far) {
        var h = right - left,
            i = top - bottom,
            j = far - near;
        this._m[0] = (near * 2) / h;
        this._m[1] = 0;
        this._m[2] = 0;
        this._m[3] = 0;
        this._m[4] = 0;
        this._m[5] = (near * 2) / i;
        this._m[6] = 0;
        this._m[7] = 0;
        this._m[8] = (right + left) / h;
        this._m[9] = (top + bottom) / i;
        this._m[10] = -(far + near) / j;
        this._m[11] = -1;
        this._m[12] = 0;
        this._m[13] = 0;
        this._m[14] = -(far * near * 2) / j;
        this._m[15] = 0;
        return this;
    }

    /**
     * Creates current orthographic projection matrix.
     * @public
     * @param {number} left -
     * @param {number} right -
     * @param {number} bottom -
     * @param {number} top -
     * @param {number} near -
     * @param {number} far -
     * @return {Mat4} -
     */
    setOrtho(left, right, bottom, top, near, far) {
        var lr = 1.0 / (left - right),
            bt = 1.0 / (bottom - top),
            nf = 1.0 / (near - far),
            m = this._m;

        m[0] = -2.0 * lr;
        m[1] = 0;
        m[2] = 0;
        m[3] = 0;
        m[4] = 0;
        m[5] = -2.0 * bt;
        m[6] = 0;
        m[7] = 0;
        m[8] = 0;
        m[9] = 0;
        m[10] = 2.0 * nf;
        m[11] = 0;
        m[12] = (left + right) * lr;
        m[13] = (top + bottom) * bt;
        m[14] = (far + near) * nf;
        m[15] = 1.0;
        return this;
    }

    /**
     * Sets current rotation matrix by euler's angles.
     * @public
     * @param {number} ax - Rotation angle in radians arond X axis.
     * @param {number} ay - Rotation angle in radians arond Y axis.
     * @param {number} az - Rotation angle in radians arond Z axis.
     * @returns {Mat4} -
     */
    eulerToMatrix(ax, ay, az) {
        var a = Math.cos(ax),
            b = Math.sin(ax),
            c = Math.cos(ay),
            d = Math.sin(ay),
            e = Math.cos(az),
            f = Math.sin(az);

        var ad = a * d,
            bd = b * d;

        var mat = this._m;

        mat[0] = c * e;
        mat[1] = -c * f;
        mat[2] = -d;
        mat[4] = -bd * e + a * f;
        mat[5] = bd * f + a * e;
        mat[6] = -b * c;
        mat[8] = ad * e + b * f;
        mat[9] = -ad * f + b * e;
        mat[10] = a * c;
        mat[3] = mat[7] = mat[11] = mat[12] = mat[13] = mat[14] = 0;
        mat[15] = 1;

        return this;
    }
}

/**
 * Mat4 factory.
 * @static
 * @returns {Mat4} -
 */
export function mat4() {
    return new Mat4();
}
>>>>>>> 39640757
<|MERGE_RESOLUTION|>--- conflicted
+++ resolved
@@ -1,464 +1,3 @@
-<<<<<<< HEAD
-'use strict';
-
-import { Mat3 } from './Mat3.js';
-import { Quat } from './Quat.js';
-import { Vec3 } from './Vec3.js';
-import { Vec4 } from './Vec4.js';
-
-/**
- * Class represents a 4x4 matrix.
- * @class
- */
-export class Mat4 {
-    constructor() {
-        /**
-         * A 4x4 matrix, indexable as a column-major order array.
-         * @public
-         * @type {Array.<number>}
-         */
-        this._m = new Array(16);
-    }
-    
-    /**
-     * Returns identity matrix instance.
-     * @static
-     * @returns {og.Mat4} -
-     */
-    static get identity() {
-        var res = new Mat4();
-        res._m[0] = 1; res._m[1] = 0; res._m[2] = 0; res._m[3] = 0;
-        res._m[4] = 0; res._m[5] = 1; res._m[6] = 0; res._m[7] = 0;
-        res._m[8] = 0; res._m[9] = 0; res._m[10] = 1; res._m[11] = 0;
-        res._m[12] = 0; res._m[13] = 0; res._m[14] = 0; res._m[15] = 1;
-        return res;
-    }
-
-    /**
-     * Sets column-major order array matrix.
-     * @public
-     * @param {Array.<number>} m - Matrix array.
-     * @returns {og.Mat4} -
-     */
-    set(m) {
-        this._m[0] = m[0];
-        this._m[1] = m[1];
-        this._m[2] = m[2];
-        this._m[3] = m[3];
-        this._m[4] = m[4];
-        this._m[5] = m[5];
-        this._m[6] = m[6];
-        this._m[7] = m[7];
-        this._m[8] = m[8];
-        this._m[9] = m[9];
-        this._m[10] = m[10];
-        this._m[11] = m[11];
-        this._m[12] = m[12];
-        this._m[13] = m[13];
-        this._m[14] = m[14];
-        this._m[15] = m[15];
-        return this;
-    }
-
-    /**
-     * Duplicates a Matrix3 instance.
-     * @public
-     * @returns {og.Mat4} -
-     */
-    clone() {
-        var res = new Mat4();
-        res.set(this);
-        return res;
-    }
-
-    /**
-     * Copy matrix.
-     * @public
-     * @param {og.Mat3} a - Matrix to copy.
-     */
-    copy(a) {
-        this.set(a._m);
-    }
-
-    /**
-     * Converts to 3x3 matrix.
-     * @public
-     * @returns {og.Mat3} -
-     */
-    toMatrix3() {
-        var res = new Mat3();
-        var a = this._m,
-            b = res._m;
-        b[0] = a[0];
-        b[1] = a[1];
-        b[2] = a[2];
-        b[3] = a[4];
-        b[4] = a[5];
-        b[5] = a[6];
-        b[6] = a[8];
-        b[7] = a[9];
-        b[8] = a[10];
-        return res;
-    }
-
-    /**
-     * Multiply to 3d vector.
-     * @public
-     * @param {og.Vec3} p - 3d vector.
-     * @returns {og.Vec3} -
-     */
-    mulVec3(p) {
-        var d = p.x, e = p.y, g = p.z;
-        return new Vec3(
-            this._m[0] * d + this._m[4] * e + this._m[8] * g + this._m[12],
-            this._m[1] * d + this._m[5] * e + this._m[9] * g + this._m[13],
-            this._m[2] * d + this._m[6] * e + this._m[10] * g + this._m[14]
-        );
-    }
-
-    /**
-     * Multiply to 4d vector.
-     * @public
-     * @param {og.Vec4} p - 4d vector.
-     * @returns {og.Vec4} -
-     */
-    mulVec4(p) {
-        var d = p.x, e = p.y, g = p.z, f = p.w;
-        return new Vec4(
-            this._m[0] * d + this._m[4] * e + this._m[8] * g + this._m[12] * f,
-            this._m[1] * d + this._m[5] * e + this._m[9] * g + this._m[13] * f,
-            this._m[2] * d + this._m[6] * e + this._m[10] * g + this._m[14] * f,
-            this._m[3] * d + this._m[7] * e + this._m[11] * g + this._m[15] * f
-        );
-    }
-
-    /**
-     * Creates an inversed 3x3 matrix of the current.
-     * @public
-     * @returns {og.Mat3} -
-     */
-    toInverseMatrix3() {
-        var a = this._m;
-        var c = a[0], d = a[1], e = a[2],
-            g = a[4], f = a[5], h = a[6],
-            i = a[8], j = a[9], k = a[10],
-            l = k * f - h * j,
-            o = -k * g + h * i,
-            m = j * g - f * i,
-            n = c * l + d * o + e * m;
-
-        if (!n) {
-            return null;
-        }
-
-        n = 1 / n;
-
-        var res = new Mat3();
-        res._m[0] = l * n;
-        res._m[1] = (-k * d + e * j) * n;
-        res._m[2] = (h * d - e * f) * n;
-        res._m[3] = o * n;
-        res._m[4] = (k * c - e * i) * n;
-        res._m[5] = (-h * c + e * g) * n;
-        res._m[6] = m * n;
-        res._m[7] = (-j * c + d * i) * n;
-        res._m[8] = (f * c - d * g) * n;
-        return res;
-    }
-
-    /**
-     * Creates an inversed matrix of the current.
-     * @public
-     * @returns {og.Mat4} -
-     */
-    inverseTo(res) {
-        var c = this._m[0], d = this._m[1], e = this._m[2], g = this._m[3],
-            f = this._m[4], h = this._m[5], i = this._m[6], j = this._m[7],
-            k = this._m[8], l = this._m[9], o = this._m[10], m = this._m[11],
-            n = this._m[12], p = this._m[13], r = this._m[14], s = this._m[15],
-            A = c * h - d * f,
-            B = c * i - e * f,
-            t = c * j - g * f,
-            u = d * i - e * h,
-            v = d * j - g * h,
-            w = e * j - g * i,
-            x = k * p - l * n,
-            y = k * r - o * n,
-            z = k * s - m * n,
-            C = l * r - o * p,
-            D = l * s - m * p,
-            E = o * s - m * r,
-            q = 1 / (A * E - B * D + t * C + u * z - v * y + w * x),
-            res = res || new Mat4();
-
-        res._m[0] = (h * E - i * D + j * C) * q; res._m[1] = (-d * E + e * D - g * C) * q; res._m[2] = (p * w - r * v + s * u) * q; res._m[3] = (-l * w + o * v - m * u) * q;
-        res._m[4] = (-f * E + i * z - j * y) * q; res._m[5] = (c * E - e * z + g * y) * q; res._m[6] = (-n * w + r * t - s * B) * q; res._m[7] = (k * w - o * t + m * B) * q;
-        res._m[8] = (f * D - h * z + j * x) * q; res._m[9] = (-c * D + d * z - g * x) * q; res._m[10] = (n * v - p * t + s * A) * q; res._m[11] = (-k * v + l * t - m * A) * q;
-        res._m[12] = (-f * C + h * y - i * x) * q; res._m[13] = (c * C - d * y + e * x) * q; res._m[14] = (-n * u + p * B - r * A) * q; res._m[15] = (k * u - l * B + o * A) * q;
-        return res;
-    }
-
-    /**
-     * Creates a trasposed matrix of the current.
-     * @public
-     * @returns {og.Mat4} -
-     */
-    transposeTo() {
-        var res = new Mat4();
-        res._m[0] = this._m[0]; res._m[1] = this._m[4]; res._m[2] = this._m[8]; res._m[3] = this._m[12];
-        res._m[4] = this._m[1]; res._m[5] = this._m[5]; res._m[6] = this._m[9]; res._m[7] = this._m[13];
-        res._m[8] = this._m[2]; res._m[9] = this._m[6]; res._m[10] = this._m[10]; res._m[11] = this._m[14];
-        res._m[12] = this._m[3]; res._m[13] = this._m[7]; res._m[14] = this._m[11]; res._m[15] = this._m[15];
-        return res;
-    }
-
-    /**
-     * Sets matrix to identity.
-     * @public
-     * @returns {og.Mat4} -
-     */
-    setIdentity() {
-        this._m[0] = 1; this._m[1] = 0; this._m[2] = 0; this._m[3] = 0;
-        this._m[4] = 0; this._m[5] = 1; this._m[6] = 0; this._m[7] = 0;
-        this._m[8] = 0; this._m[9] = 0; this._m[10] = 1; this._m[11] = 0;
-        this._m[12] = 0; this._m[13] = 0; this._m[14] = 0; this._m[15] = 1;
-        return this;
-    }
-
-    /**
-     * Computes the product of two matrices.
-     * @public
-     * @param {og.Mat4} mx - Matrix to multiply.
-     * @returns {og.Mat4} -
-     */
-    mul(mx) {
-        let d = this._m[0], e = this._m[1], g = this._m[2], f = this._m[3],
-            h = this._m[4], i = this._m[5], j = this._m[6], k = this._m[7],
-            l = this._m[8], o = this._m[9], m = this._m[10], n = this._m[11],
-            p = this._m[12], r = this._m[13], s = this._m[14], a = this._m[15];
-
-        let A = mx._m[0], B = mx._m[1], t = mx._m[2], u = mx._m[3],
-            v = mx._m[4], w = mx._m[5], x = mx._m[6], y = mx._m[7],
-            z = mx._m[8], C = mx._m[9], D = mx._m[10], E = mx._m[11],
-            q = mx._m[12], F = mx._m[13], G = mx._m[14], b = mx._m[15];
-
-        var res = new Mat4();
-        res._m[0] = A * d + B * h + t * l + u * p; res._m[1] = A * e + B * i + t * o + u * r; res._m[2] = A * g + B * j + t * m + u * s; res._m[3] = A * f + B * k + t * n + u * a;
-        res._m[4] = v * d + w * h + x * l + y * p; res._m[5] = v * e + w * i + x * o + y * r; res._m[6] = v * g + w * j + x * m + y * s; res._m[7] = v * f + w * k + x * n + y * a;
-        res._m[8] = z * d + C * h + D * l + E * p; res._m[9] = z * e + C * i + D * o + E * r; res._m[10] = z * g + C * j + D * m + E * s; res._m[11] = z * f + C * k + D * n + E * a;
-        res._m[12] = q * d + F * h + G * l + b * p; res._m[13] = q * e + F * i + G * o + b * r; res._m[14] = q * g + F * j + G * m + b * s; res._m[15] = q * f + F * k + G * n + b * a;
-        return res;
-    }
-
-    /**
-     * Add translation vector to the current matrix.
-     * @public
-     * @param {og.Vec3} v - Translate vector.
-     * @returns {og.Mat4} -
-     */
-    translate(v) {
-        var d = v.x, e = v.y, b = v.z;
-        var a = this._m;
-        a[12] = a[0] * d + a[4] * e + a[8] * b + a[12];
-        a[13] = a[1] * d + a[5] * e + a[9] * b + a[13];
-        a[14] = a[2] * d + a[6] * e + a[10] * b + a[14];
-        a[15] = a[3] * d + a[7] * e + a[11] * b + a[15];
-        return this;
-    }
-
-    /**
-     * Sets translation matrix to the position.
-     * @public
-     * @param {og.Vec3} v - Translate to position.
-     * @returns {og.Mat4} -
-     */
-    translateToPosition(v) {
-        var a = this._m;
-        a[12] = v.x;
-        a[13] = v.y;
-        a[14] = v.z;
-        return this;
-    }
-
-    /**
-     * Rotate currrent matrix around the aligned axis and angle.
-     * @public
-     * @param {og.Vec3} u - Aligned axis.
-     * @param {number} angle - Aligned axis angle in radians.
-     * @returns {og.Mat4} -
-     * @todo: OPTIMIZE: reveal multiplication
-     */
-    rotate(u, angle) {
-        var c = Math.cos(angle),
-            s = Math.sin(angle);
-        var rot = new Mat4();
-        var mx = rot._m;
-        mx[0] = c + (1 - c) * u.x * u.x; mx[1] = (1 - c) * u.y * u.x - s * u.z; mx[2] = (1 - c) * u.z * u.x + s * u.y; mx[3] = 0;
-        mx[4] = (1 - c) * u.x * u.y + s * u.z; mx[5] = c + (1 - c) * u.y * u.y; mx[6] = (1 - c) * u.z * u.y - s * u.x; mx[7] = 0;
-        mx[8] = (1 - c) * u.x * u.z - s * u.y; mx[9] = (1 - c) * u.y * u.z + s * u.x; mx[10] = c + (1 - c) * u.z * u.z; mx[11] = 0;
-        mx[12] = 0; mx[13] = 0; mx[14] = 0; mx[15] = 1;
-        return this.mul(rot);
-    }
-
-    /**
-     * Sets current rotation matrix around the aligned axis and angle.
-     * @public
-     * @param {og.Vec3} u - Aligned axis.
-     * @param {number} angle - Aligned axis angle in radians.
-     * @returns {og.Mat4} -
-     */
-    setRotation(u, angle) {
-        var c = Math.cos(angle),
-            s = Math.sin(angle);
-        var mx = this._m;
-        mx[0] = c + (1 - c) * u.x * u.x; mx[1] = (1 - c) * u.y * u.x - s * u.z; mx[2] = (1 - c) * u.z * u.x + s * u.y; mx[3] = 0;
-        mx[4] = (1 - c) * u.x * u.y + s * u.z; mx[5] = c + (1 - c) * u.y * u.y; mx[6] = (1 - c) * u.z * u.y - s * u.x; mx[7] = 0;
-        mx[8] = (1 - c) * u.x * u.z - s * u.y; mx[9] = (1 - c) * u.y * u.z + s * u.x; mx[10] = c + (1 - c) * u.z * u.z; mx[11] = 0;
-        mx[12] = 0; mx[13] = 0; mx[14] = 0; mx[15] = 1;
-        return this;
-    }
-
-    /**
-     * Gets the rotation matrix from one vector to another.
-     * @public
-     * @param {og.Vec3} a - Firtst vector.
-     * @param {og.Vec3} b - Second vector.
-     * @returns {og.Mat4} -
-     */
-    rotateBetweenVectors(a, b) {
-        var q = Quat.getRotationBetweenVectors(a, b);
-        return q.getMat4();
-    }
-
-    /**
-     * Scale current matrix to the vector values.
-     * @public
-     * @param {og.Vec3} v - Scale vector.
-     * @returns {og.Mat4} -
-     */
-    scale(v) {
-        var mx = this._m;
-        mx[0] = mx[0] * v.x; mx[1] = mx[1] * v.x; mx[2] = mx[2] * v.x; mx[3] = mx[3] * v.x;
-        mx[4] = mx[4] * v.y; mx[5] = mx[5] * v.y; mx[6] = mx[6] * v.y; mx[7] = mx[7] * v.y;
-        mx[8] = mx[8] * v.z; mx[9] = mx[9] * v.z; mx[10] = mx[10] * v.z; mx[11] = mx[11] * v.z;
-        return this;
-    }
-
-    /**
-     * Sets perspective projection matrix frustum values.
-     * @public
-     * @param {number} left -
-     * @param {number} right -
-     * @param {number} bottom -
-     * @param {number} top -
-     * @param {number} near -
-     * @param {number} far -
-     * @returns {og.Mat4} -
-     */
-    setPerspective(left, right, bottom, top, near, far) {
-        var h = right - left, i = top - bottom, j = far - near;
-        this._m[0] = near * 2 / h;
-        this._m[1] = 0;
-        this._m[2] = 0;
-        this._m[3] = 0;
-        this._m[4] = 0;
-        this._m[5] = near * 2 / i;
-        this._m[6] = 0;
-        this._m[7] = 0;
-        this._m[8] = (right + left) / h;
-        this._m[9] = (top + bottom) / i;
-        this._m[10] = -(far + near) / j;
-        this._m[11] = -1;
-        this._m[12] = 0;
-        this._m[13] = 0;
-        this._m[14] = -(far * near * 2) / j;
-        this._m[15] = 0;
-        return this;
-    }
-
-    /**
-     * Creates current orthographic projection matrix.
-     * @public
-     * @param {number} left -
-     * @param {number} right -
-     * @param {number} bottom -
-     * @param {number} top -
-     * @param {number} near -
-     * @param {number} far -
-     * @return {og.Mat4} -
-     */
-    setOrtho(left, right, bottom, top, near, far) {
-
-        var lr = 1.0 / (left - right),
-            bt = 1.0 / (bottom - top),
-            nf = 1.0 / (near - far),
-            m = this._m;
-
-        m[0] = -2.0 * lr;
-        m[1] = 0;
-        m[2] = 0;
-        m[3] = 0;
-        m[4] = 0;
-        m[5] = -2.0 * bt;
-        m[6] = 0;
-        m[7] = 0;
-        m[8] = 0;
-        m[9] = 0;
-        m[10] = 2.0 * nf;
-        m[11] = 0;
-        m[12] = (left + right) * lr;
-        m[13] = (top + bottom) * bt;
-        m[14] = (far + near) * nf;
-        m[15] = 1.0;
-        return this;
-    }
-
-    /**
-     * Sets current rotation matrix by euler's angles.
-     * @public
-     * @param {number} ax - Rotation angle in radians arond X axis.
-     * @param {number} ay - Rotation angle in radians arond Y axis.
-     * @param {number} az - Rotation angle in radians arond Z axis.
-     * @returns {og.Mat4} -
-     */
-    eulerToMatrix(ax, ay, az) {
-        var a = Math.cos(ax),
-            b = Math.sin(ax),
-            c = Math.cos(ay),
-            d = Math.sin(ay),
-            e = Math.cos(az),
-            f = Math.sin(az);
-
-        var ad = a * d,
-            bd = b * d;
-
-        var mat = this._m;
-
-        mat[0] = c * e;
-        mat[1] = -c * f;
-        mat[2] = -d;
-        mat[4] = -bd * e + a * f;
-        mat[5] = bd * f + a * e;
-        mat[6] = -b * c;
-        mat[8] = ad * e + b * f;
-        mat[9] = -ad * f + b * e;
-        mat[10] = a * c;
-        mat[3] = mat[7] = mat[11] = mat[12] = mat[13] = mat[14] = 0;
-        mat[15] = 1;
-
-        return this;
-    }
-}
-
-/**
- * Mat4 factory.
- * @static
- * @returns {og.Mat4} -
- */
-export function mat4() {
-    return new og.Mat4();
-}
-=======
 "use strict";
 
 import { Mat3 } from "./Mat3.js";
@@ -1061,5 +600,4 @@
  */
 export function mat4() {
     return new Mat4();
-}
->>>>>>> 39640757
+}
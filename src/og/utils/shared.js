--- conflicted
+++ resolved
@@ -113,11 +113,7 @@
             return r + r + g + g + b + b;
         });
         var result = /^#?([a-f\d]{2})([a-f\d]{2})([a-f\d]{2})$/i.exec(hex);
-<<<<<<< HEAD
-        return new Vec4(
-=======
         return new Vec3(
->>>>>>> c132cc0b
             parseInt(result[1], 16) / 255,
             parseInt(result[2], 16) / 255,
             parseInt(result[3], 16) / 255
@@ -944,7 +940,6 @@
  */
 export function isUndef(obj) {
     return obj === void 0;
-<<<<<<< HEAD
 }
 
 /**
@@ -962,6 +957,4 @@
         image.src = url;
         return image;
     });
-=======
->>>>>>> c132cc0b
 }
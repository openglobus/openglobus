--- conflicted
+++ resolved
@@ -2,10 +2,10 @@
  * @module og/shaders/pointCloud
  */
 
-"use strict";
+'use strict';
 
-import { Program } from "../webgl/Program.js";
-import { types } from "../webgl/types.js";
+import { Program } from '../webgl/Program.js';
+import { types } from '../webgl/types.js';
 
 //Picking is the same
 export function pointCloud() {
@@ -16,10 +16,11 @@
             pointSize: { type: types.FLOAT }
         },
         attributes: {
-            coordinates: { type: types.VEC3 },
-            colors: { type: types.VEC3 }
+            coordinates: { type: types.VEC3, enableArray: true },
+            colors: { type: types.VEC3, enableArray: true }
         },
-        vertexShader: `attribute vec3 coordinates;
+        vertexShader:
+            `attribute vec3 coordinates;
             attribute vec4 colors;
             uniform mat4 projectionViewMatrix;
             uniform float opacity;
@@ -31,15 +32,11 @@
                 gl_Position = projectionViewMatrix * vec4(coordinates, 1.0);
                 gl_PointSize = pointSize;
             }`,
-        fragmentShader: `precision highp float;
+        fragmentShader:
+            `precision highp float;
             varying vec4 color;
             void main(void) {
                 gl_FragColor = color;
             }`
     });
-<<<<<<< HEAD
-}
-
-=======
-}
->>>>>>> f64a9e28
+}
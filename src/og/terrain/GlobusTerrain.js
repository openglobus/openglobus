--- conflicted
+++ resolved
@@ -94,12 +94,8 @@
          * @public
          * @type {Array.<number>}
          */
-<<<<<<< HEAD
         this.gridSizeByZoom = options.gridSizeByZoom || [64, 32, 32, 16, 16, 8, 8, 8, 8, 16, 16, 16, 16, 32, 32, 16, 8, 4, 2, 2, 2, 2, 2, 2, 2, 2, 2, 2, 2];
         //this.gridSizeByZoom = options.gridSizeByZoom || [64, 32, 32, 32, 32, 32, 32, 32, 32, 32, 32, 32, 32, 32, 32, 16, 8, 4, 2, 2];
-=======
-        this.gridSizeByZoom = options.gridSizeByZoom || [64, 32, 32, 16, 16, 8, 8, 8, 8, 16, 16, 16, 16, 32, 32, 16, 8, 4, 2];
->>>>>>> 5a0c6053
 
         this._maxNodeZoom = this.gridSizeByZoom.length - 1;
 
@@ -269,4 +265,4 @@
     }
 }
 
-export { GlobusTerrain };
+export { GlobusTerrain };
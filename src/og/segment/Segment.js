"use strict";

import * as mercator from "../mercator.js";
import { N, E, S, W, OPSIDE, NOTRENDERING } from "../quadTree/quadTree.js";
import { EPSG3857 } from "../proj/EPSG3857.js";
import { Extent } from "../Extent.js";
import { Layer } from "../layer/Layer.js";
import { LonLat } from "../LonLat.js";
import { Ray } from "../math/Ray.js";
import { Sphere } from "../bv/Sphere.js";
import { Box } from "../bv/Box.js";
import { Vec3 } from "../math/Vec3.js";
import * as segmentHelper from "../segment/segmentHelper.js";

export const MAX_NORMAL_ZOOM = 6;

var _tempHigh = new Vec3();
var _tempLow = new Vec3();

var _RenderingSlice = function (p) {
    this.layers = [];
    this.tileOffsetArr = new Float32Array(p.SLICE_SIZE_4);
    this.visibleExtentOffsetArr = new Float32Array(p.SLICE_SIZE_4);
    this.transparentColorArr = new Float32Array(p.SLICE_SIZE_4);

    this.clear = function () {
        this.layers = null;
        this.tileOffsetArr = null;
        this.visibleExtentOffsetArr = null;
        this.transparentColorArr = null;
    };
};

let _v0 = new Vec3(),
    _v1 = new Vec3(),
    _v2 = new Vec3(),
    _v3 = new Vec3();

let _ray = new Ray(),
    _rayEx = new Ray();

window.ELLNORM = false;

const _S = new Array(4);
_S[N] = 0;
_S[E] = 1;
_S[S] = 1;
_S[W] = 0;

const _V = new Array(4);
_V[N] = false;
_V[E] = true;
_V[S] = false;
_V[W] = true;

window.BBSC = 100;

/**
 * Planet segment Web Mercator tile class that stored and rendered with quad tree.
 * @class
 * @param {og.quadTree.Node} node - Segment node.
 * @param {og.scene.Planet} planet - Current planet scene.
 * @param {Number} tileZoom - Zoom index.
 * @param {og.Extent} extent - Segment extent.
 */
class Segment {

    /**
     * @param {quadTree.Node} node - Segment node.
     * @param {scene.Planet} planet - Current planet scene.
     * @param {number} tileZoom - Zoom index.
     * @param {Extent} extent - Segment extent.
     */
    constructor(node, planet, tileZoom, extent) {
        this.isPole = false;

        this._tileGroup = 0;

        this._projection = EPSG3857;

        /**
         * Quad tree node of the segment.
         * @type {og.quadTree.Node}
         */
        this.node = node;

        /**
         * Planet pointer.
         * @type {og.scene.Planet}
         */
        this.planet = planet;

        /**
         * WebGl handler pointer.
         * @type {og.webgl.Handler}
         */
        this.handler = planet.renderer.handler;

        /**
         * Segment bounding sphere
         * @type {og.bv.Sphere}
         */
        this.bsphere = new Sphere();

        this._plainRadius = 0;

        /**
         * Segment bounding box.
         * @type {og.bv.Box}
         */
        this.bbox = new Box();

        this._swNorm = null;
        this._nwNorm = null;
        this._seNorm = null;
        this._neNorm = null;

        /**
         * Geographical extent.
         * @type {og.Extent}
         */
        this._extent = extent;

        this._extentLonLat = null;

        /**
         * Vertices grid size.
         * @type {number}
         */
        this.gridSize = planet.terrain.gridSizeByZoom[tileZoom];

        this.fileGridSize = 0;

        /**
         * Tile zoom index.
         * @type {number}
         */
        this.tileZoom = tileZoom;

        /**
         * Horizontal tile index.
         * @type {number}
         */
        this.tileX = 0;

        this.tileXE = 0;

        this.tileXW = 0;

        this.tileYN = 0;

        this.tileYS = 0;

        /**
         * Vertical tile index.
         * @type {number}
         */
        this.tileY = 0;

        this.tileIndex = "";

        this._assignTileIndexes();

        /**
         * Texture materials array.
         * @type {Array.<og.planetSegment.Material>}
         */
        this.materials = [];

        /**
         * Plain segment vertices was created.
         * @type {boolean}
         */
        this.plainReady = false;

        /**
         * Segment is ready to create plain vertices.
         * @type {boolean}
         */
        this.initialized = false;

        /**
         * Normal map is allready made.
         * @type {boolean}
         */
        this.normalMapReady = false;

        /**
         * Parent normal map is made allready(optimization parameter).
         * @type {boolean}
         */
        this.parentNormalMapReady = false;

        /**
         * Terrain is allready applied flag.
         * @type {boolean}
         */
        this.terrainReady = false;

        /**
         * Terrain is loading now flag.
         * @type {boolean}
         */
        this.terrainIsLoading = false;

        /**
         * Terrain existing flag.
         * @type {boolean}
         */
        this.terrainExists = false;

        this.plainVertices = null;
        this.plainVerticesHigh = null;
        this.plainVerticesLow = null;

        this.plainNormals = null;

        this.terrainVertices = null;
        this.terrainVerticesHigh = null;
        this.terrainVerticesLow = null;
        this.noDataVertices = null;

        this.tempVertices = null;
        this.tempVerticesHigh = null;
        this.tempVerticesLow = null;

        this.normalMapTexture = null;
        this.normalMapTextureBias = new Float32Array(3);
        this.normalMapVertices = null;
        this.normalMapVerticesHigh = null;
        this.normalMapVerticesLow = null;
        this.normalMapNormals = null;

        this.vertexNormalBuffer = null;
        this.vertexPositionBuffer = null;
        this.vertexPositionBufferHigh = null;
        this.vertexPositionBufferLow = null;
        this.vertexTextureCoordBuffer = null;

        this._globalTextureCoordinates = new Float32Array(4);
        this._inTheQueue = false;
        this._appliedNeighborsZoom = [0, 0, 0, 0];

        this._renderingSlices = [];

        this._indexBuffer = null;

        this.readyToEngage = false;

        this.plainProcessing = false;
    };

    /**
     * Returns that segment good for rendering with camera by current lod ratio.
     * @public
     * @param {og.Camera} camera - Camera object.
     * @returns {boolean} -
     */
    acceptForRendering(camera) {
        return (
            camera.projectedSize(this.bsphere.center, this._plainRadius) < 256 / this.planet._lodRatio
        );
    };

    /**
     * Returns entity terrain point.
     * @public
     * @param {og.Entity} entity - Entity.
     * @param {og.Vec3} res - Point coordinates.
     * @param {og.Vec3} [normal] - Terrain point normal.
     * @returns {og.Vec3} -
     */
    getEntityTerrainPoint(entity, res, normal) {
        return this.getTerrainPoint(entity._cartesian, entity._lonlatMerc, res, normal);
    };

    isEntityInside(e) {
        return this._extent.isInside(e._lonlatMerc);
    };

    /**
     * Returns distance from object to terrain coordinates and terrain point that calculates out in the res parameter.
     * @public
     * @param {og.Vec3} xyz - Cartesian object position.
     * @param {LonLat} insideSegmentPosition - Geodetic object position.
     * @param {og.Vec3} [res] - Result cartesian coordiantes on the terrain.
     * @param {og.Vec3} [normal] - Terrain point normal.
     * @returns {number} -
     */
    getTerrainPoint(xyz, insideSegmentPosition, res, normal) {
        var verts = this.tempVertices;

        _ray.set(xyz, xyz.negateTo());

        if (verts) {
            var ne = this._extent.northEast,
                sw = this._extent.southWest,
                size = Math.sqrt(verts.length / 3) - 1;

            var xmax = ne.lon,
                ymax = ne.lat,
                xmin = sw.lon,
                ymin = sw.lat,
                x = insideSegmentPosition.lon,
                y = insideSegmentPosition.lat;

            var sxn = xmax - xmin,
                syn = ymax - ymin;

            var qx = sxn / size,
                qy = syn / size;

            var xn = x - xmin,
                yn = y - ymin;

            var indX = Math.floor(xn / qx),
                indY = Math.floor(size - yn / qy);

            if (verts && verts.length) {
                var ind_v0 = ((size + 1) * indY + indX) * 3;
                var ind_v2 = ((size + 1) * (indY + 1) + indX) * 3;

                _v0.set(verts[ind_v0], verts[ind_v0 + 1], verts[ind_v0 + 2]);
                _v1.set(verts[ind_v0 + 3], verts[ind_v0 + 4], verts[ind_v0 + 5]);
                _v2.set(verts[ind_v2], verts[ind_v2 + 1], verts[ind_v2 + 2]);

                let d = _ray.hitTriangle(_v0, _v1, _v2, res, normal);

                if (d === Ray.INSIDE) {
                    return xyz.distance(res);
                } else if (d === Ray.AWAY) {
                    _rayEx.set(xyz, xyz);
                    let d = _rayEx.hitTriangle(_v0, _v1, _v2, res, normal);
                    if (d === Ray.INSIDE) {
                        return -xyz.distance(res);
                    }
                }

                _v3.set(verts[ind_v2 + 3], verts[ind_v2 + 4], verts[ind_v2 + 5]);

                d = _ray.hitTriangle(_v1, _v3, _v2, res, normal);
                if (d === Ray.INSIDE) {
                    return xyz.distance(res);
                } else if (d === Ray.AWAY) {
                    _rayEx.set(xyz, xyz);
                    let d = _rayEx.hitTriangle(_v1, _v3, _v2, res, normal);
                    if (d === Ray.INSIDE) {
                        return -xyz.distance(res);
                    }
                }

                if (d === Ray.AWAY) {
                    return -xyz.distance(res);
                }

                return xyz.distance(res);
            }

            res.copy(this.planet.ellipsoid.hitRay(_ray.origin, _ray.direction));
            normal && normal.copy(xyz.normal());
            return xyz.distance(res);
        } else {
            normal && normal.copy(xyz.normal());
            return xyz.distance(this.planet.ellipsoid.hitRay(_ray.origin, _ray.direction));
        }
    };

    /**
     * Project wgs86 to segment native projection.
     * @public
     * @param {LonLat} lonlat - Coordinates to project.
     * @returns {LonLat} -
     */
    projectNative(lonlat) {
        return lonlat.forwardMercator();
    };

    loadTerrain(forceLoading) {
        if (this.tileZoom < this.planet.terrain.minZoom) {
            this.terrainIsLoading = true;

            this.elevationsNotExists();

            if (!this._inTheQueue) {
                this.planet._normalMapCreator.queue(this);
            }
        } else {
            if (this.tileZoom > this.planet.terrain.maxZoom) {
                this.elevationsNotExists();
            } else if (!this.terrainIsLoading && !this.terrainReady) {
                this.planet.terrain.loadTerrain(this, forceLoading);
            }
        }
    };

    /**
     * Terrain obtained from server.
     * @param {Float32Array} elevations - Elevation data.
     */
    elevationsExists(elevations) {
        if (this.plainReady && this.terrainIsLoading) {
            this.planet._terrainWorker.make(this, elevations);

            this.plainVerticesHigh = null;
            this.plainVerticesLow = null;

            this.normalMapVerticesHigh = null;
            this.normalMapVerticesLow = null;

            if (!this.planet.terrain.equalizeVertices) {
                this.tempVerticesHigh = null;
                this.tempVerticesLow = null;
            }
        }
    };

    _checkEqualization(neighborSide, neigborNode) {
        return (
            neigborNode && this.tileZoom >= neigborNode.segment.tileZoom

            //&&
            //(
            //    this.node.equalizedNeighborId[neighborSide] !== neigborNode.appliedTerrainNodeId ||
            //    this.node.equalizedNeighborGridSize[neighborSide] !== neigborNode.segment.gridSize
            //||

            //    neigborNode.equalizedNeighborId[OPSIDE[neighborSide]] !== this.node.appliedTerrainNodeId ||
            //    neigborNode.equalizedNeighborGridSize[OPSIDE[neighborSide]] !== this.gridSize
            //)
        );
    };

    equalize() {
        if (this.tileZoom < 8 || this.gridSize < 2) {
            return;
        }

        this.readyToEngage = true;
        let nn = this.node.neighbors;
        let v = this.tempVertices,
            vHigh = this.tempVerticesHigh,
            vLow = this.tempVerticesLow;
        let gs = this.gridSize,
            gsOne = gs + 1;

        let n = nn[N][0];
        if (this._checkEqualization(N, n)) {
            //this.node.equalizedNeighborId[N] = n.appliedTerrainNodeId;
            //this.node.equalizedNeighborGridSize[N] = n.segment.gridSize;

            //n.equalizedNeighborId[OPSIDE[N]] = this.node.appliedTerrainNodeId;
            //n.equalizedNeighborGridSize[OPSIDE[N]] = this.gridSize;

            this.readyToEngage = true;

            let offset = this.node.getOffsetOppositeNeighbourSide(n, N);

            let nv = n.segment.tempVertices,
                nvHigh = n.segment.tempVerticesHigh,
                nvLow = n.segment.tempVerticesLow;

            let n_gs = n.segment.gridSize,
                n_gsOne = n_gs + 1;

            let dz = 1 / (1 << (this.tileZoom - n.segment.tileZoom));

            let inc = Math.max(gs / (n_gs * dz), 1),
                n_inc = Math.max((n_gs * dz) / gs, 1),
                n_offset = offset * n_gs;

            for (let k = 0, nk = n_offset; k < gsOne; k += inc, nk += n_inc) {
                const index = k * 3;
                const n_index = (n_gsOne * n_gs + nk) * 3;

                v[index] = nv[n_index];
                v[index + 1] = nv[n_index + 1];
                v[index + 2] = nv[n_index + 2];

                vHigh[index] = nvHigh[n_index];
                vHigh[index + 1] = nvHigh[n_index + 1];
                vHigh[index + 2] = nvHigh[n_index + 2];

                vLow[index] = nvLow[n_index];
                vLow[index + 1] = nvLow[n_index + 1];
                vLow[index + 2] = nvLow[n_index + 2];
            }
        }

        n = nn[E][0];
        if (this._checkEqualization(E, n)) {
            //this.node.equalizedNeighborId[E] = n.appliedTerrainNodeId;
            //this.node.equalizedNeighborGridSize[E] = n.segment.gridSize;

            //n.equalizedNeighborId[OPSIDE[E]] = this.node.appliedTerrainNodeId;
            //n.equalizedNeighborGridSize[OPSIDE[E]] = this.gridSize;

            this.readyToEngage = true;

            let offset = this.node.getOffsetOppositeNeighbourSide(n, E);

            let nv = n.segment.tempVertices,
                nvHigh = n.segment.tempVerticesHigh,
                nvLow = n.segment.tempVerticesLow;

            let n_gs = n.segment.gridSize,
                n_gsOne = n_gs + 1;

            let dz = 1 / (1 << (this.tileZoom - n.segment.tileZoom));

            let inc = Math.max(gs / (n_gs * dz), 1),
                n_inc = Math.max((n_gs * dz) / gs, 1),
                n_offset = offset * n_gs;

            for (let k = 0, nk = n_offset; k < gsOne; k += inc, nk += n_inc) {
                const index = (gsOne * k + gs) * 3;
                const n_index = n_gsOne * nk * 3;

                v[index] = nv[n_index];
                v[index + 1] = nv[n_index + 1];
                v[index + 2] = nv[n_index + 2];

                vHigh[index] = nvHigh[n_index];
                vHigh[index + 1] = nvHigh[n_index + 1];
                vHigh[index + 2] = nvHigh[n_index + 2];

                vLow[index] = nvLow[n_index];
                vLow[index + 1] = nvLow[n_index + 1];
                vLow[index + 2] = nvLow[n_index + 2];
            }
        }

        n = nn[S][0];
        if (this._checkEqualization(S, n)) {
            //this.node.equalizedNeighborId[S] = n.appliedTerrainNodeId;
            //this.node.equalizedNeighborGridSize[S] = n.segment.gridSize;

            //n.equalizedNeighborId[OPSIDE[S]] = this.node.appliedTerrainNodeId;
            //n.equalizedNeighborGridSize[OPSIDE[S]] = this.gridSize;

            this.readyToEngage = true;

            let offset = this.node.getOffsetOppositeNeighbourSide(n, S);

            let nv = n.segment.tempVertices,
                nvHigh = n.segment.tempVerticesHigh,
                nvLow = n.segment.tempVerticesLow;

            let n_gs = n.segment.gridSize; // n_gsOne = n_gs + 1;

            let dz = 1 / (1 << (this.tileZoom - n.segment.tileZoom));

            let inc = Math.max(gs / (n_gs * dz), 1),
                n_inc = Math.max((n_gs * dz) / gs, 1),
                n_offset = offset * n_gs;

            for (let k = 0, nk = n_offset; k < gsOne; k += inc, nk += n_inc) {
                const index = (gsOne * gs + k) * 3;
                const n_index = nk * 3;

                v[index] = nv[n_index];
                v[index + 1] = nv[n_index + 1];
                v[index + 2] = nv[n_index + 2];

                vHigh[index] = nvHigh[n_index];
                vHigh[index + 1] = nvHigh[n_index + 1];
                vHigh[index + 2] = nvHigh[n_index + 2];

                vLow[index] = nvLow[n_index];
                vLow[index + 1] = nvLow[n_index + 1];
                vLow[index + 2] = nvLow[n_index + 2];
            }
        }

        n = nn[W][0];
        if (this._checkEqualization(W, n)) {
            //this.node.equalizedNeighborId[W] = n.appliedTerrainNodeId;
            //this.node.equalizedNeighborGridSize[W] = n.segment.gridSize;

            //n.equalizedNeighborId[OPSIDE[W]] = this.node.appliedTerrainNodeId;
            //n.equalizedNeighborGridSize[OPSIDE[W]] = this.gridSize;

            this.readyToEngage = true;

            let offset = this.node.getOffsetOppositeNeighbourSide(n, W);

            let nv = n.segment.tempVertices,
                nvHigh = n.segment.tempVerticesHigh,
                nvLow = n.segment.tempVerticesLow;

            let n_gs = n.segment.gridSize,
                n_gsOne = n_gs + 1;

            let dz = 1 / (1 << (this.tileZoom - n.segment.tileZoom));

            let inc = Math.max(gs / (n_gs * dz), 1),
                n_inc = Math.max((n_gs * dz) / gs, 1),
                n_offset = offset * n_gs;

            for (let k = 0, nk = n_offset; k < gsOne; k += inc, nk += n_inc) {
                const index = gsOne * k * 3;
                const n_index = (n_gsOne * nk + n_gs) * 3;

                v[index] = nv[n_index];
                v[index + 1] = nv[n_index + 1];
                v[index + 2] = nv[n_index + 2];

                vHigh[index] = nvHigh[n_index];
                vHigh[index + 1] = nvHigh[n_index + 1];
                vHigh[index + 2] = nvHigh[n_index + 2];

                vLow[index] = nvLow[n_index];
                vLow[index + 1] = nvLow[n_index + 1];
                vLow[index + 2] = nvLow[n_index + 2];
            }
        }
    };

    engage() {
        this.readyToEngage = false;
        this.createCoordsBuffers(this.tempVerticesHigh, this.tempVerticesLow, this.gridSize);
    };

    _plainSegmentWorkerCallback(data) {
        this.plainProcessing = false;

        if (this.initialized && !this.terrainReady) {
            this.plainVertices = data.plainVertices;
            this.plainVerticesHigh = data.plainVerticesHigh;
            this.plainVerticesLow = data.plainVerticesLow;

            this.plainNormals = data.plainNormals;

            this.normalMapNormals = data.normalMapNormals;
            this.normalMapVertices = data.normalMapVertices;
            this.normalMapVerticesHigh = data.normalMapVerticesHigh;
            this.normalMapVerticesLow = data.normalMapVerticesLow;

            this.terrainVertices = this.plainVertices;
            this.terrainVerticesHigh = this.plainVerticesHigh;
            this.terrainVerticesLow = this.plainVerticesLow;

            this.fileGridSize = Math.sqrt(data.normalMapVertices.length / 3) - 1;

            this._plainRadius = data.plainRadius;

            this.plainReady = true;
        }
    };

    _terrainWorkerCallback(data) {
        if (this.plainReady) {
            this.readyToEngage = true;

            this.normalMapNormals = null;

            this.normalMapVertices = null;
            this.normalMapVerticesHigh = null;
            this.normalMapVerticesLow = null;

            this.terrainVertices = null;
            this.terrainVerticesHigh = null;
            this.terrainVerticesLow = null;
            this.noDataVertices = null;

            this.tempVertices = null;
            this.tempVerticesHigh = null;
            this.tempVerticesLow = null;

            this.normalMapNormals = data.normalMapNormals;
            this.normalMapVertices = data.normalMapVertices;
            this.normalMapVerticesHigh = data.normalMapVerticesHigh;
            this.normalMapVerticesLow = data.normalMapVerticesLow;

            this.terrainVertices = data.terrainVertices;
            this.terrainVerticesHigh = data.terrainVerticesHigh;
            this.terrainVerticesLow = data.terrainVerticesLow;

            this.noDataVertices = data.noDataVertices;

            this.tempVertices = this.terrainVertices;
            this.tempVerticesHigh = this.terrainVerticesHigh;
            this.tempVerticesLow = this.terrainVerticesLow;

            this.setBoundingVolumeArr(data.bounds);

            //var b = data.bounds;

            //this.setBoundingSphere(
            //    b[0] + (b[1] - b[0]) * 0.5,
            //    b[2] + (b[3] - b[2]) * 0.5,
            //    b[4] + (b[5] - b[4]) * 0.5,
            //    new Vec3(b[0], b[2], b[4])
            //);

            this.gridSize = Math.sqrt(this.terrainVertices.length / 3) - 1;
            this.node.appliedTerrainNodeId = this.node.nodeId;

            this.terrainReady = true;
            this.terrainIsLoading = false;
            this.parentNormalMapReady = true;
            this.terrainExists = true;

            if (!this.normalMapTexturePtr) {
                var nmc = this.planet._normalMapCreator;
                this.normalMapTexturePtr = this.planet.renderer.handler.createEmptyTexture_l(
                    nmc._width,
                    nmc._height
                );
            }

            if (this.planet.lightEnabled) {
                this.planet._normalMapCreator.queue(this);
            }
        }
    };

    /**
     * Terrain is not obtained or not exists on the server.
     */
    elevationsNotExists() {
        if (this.planet && this.tileZoom <= this.planet.terrain.maxZoom) {
            if (this.plainReady && this.terrainIsLoading) {
                this.terrainIsLoading = false;

                this.node.appliedTerrainNodeId = this.node.nodeId;

                if (this.planet.lightEnabled && !this._inTheQueue) {
                    this.planet._normalMapCreator.queue(this);
                }

                this.readyToEngage = true;
            }

            this.terrainVertices = this.plainVertices;
            this.terrainVerticesHigh = this.plainVerticesHigh;
            this.terrainVerticesLow = this.plainVerticesLow;

            this.tempVertices = this.terrainVertices;
            this.tempVerticesHigh = this.terrainVerticesHigh;
            this.tempVerticesLow = this.terrainVerticesLow;

            this.noDataVertices = null;

            this.fileGridSize = Math.sqrt(this.terrainVertices.length / 3) - 1;
            this.gridSize = this.fileGridSize;
            this.terrainReady = true;
            this.terrainExists = false;
        }
    };
    _normalMapEdgeEqualize(side) {
        let nn = this.node.neighbors;
        let n = nn[side][0];
        let maxZ = this.planet.terrain.maxZoom;

        if (this.tileZoom === maxZ) {
            if (!(nn[0].length || nn[1].length || nn[2].length || nn[3].length)) {
                n = this.node.getEqualNeighbor(side);
            }
        }

        let b = n && n.segment,
            s = this;

        if (
            n &&
            b &&
            b.terrainReady &&
            b.terrainExists &&
            b.tileZoom <= maxZ &&
            s._appliedNeighborsZoom[side] !== b.tileZoom
        ) {
            s._appliedNeighborsZoom[side] = b.tileZoom;

            let seg_a = s.normalMapNormals,
                seg_b = b.normalMapNormals;

            if (!(seg_a && seg_b)) return;

            let seg_a_raw = s.normalMapNormals,
                seg_b_raw = b.normalMapNormals;

            // let seg_a_verts = s.terrainVertices,
            //     seg_b_verts = s.terrainVertices;

            let s_gs = Math.sqrt(seg_a.length / 3),
                // b_gs = Math.sqrt(seg_b.length / 3),
                s_gs1 = s_gs - 1;
            // b_gs1 = b_gs - 1;

            const i_a = s_gs1 * _S[side];

            let nx, ny, nz, q;

            if (s.tileZoom === b.tileZoom) {
                const i_b = s_gs1 - i_a;

                if (_V[side]) {
                    for (let k = 0; k < s_gs; k++) {
                        let vInd_a = (k * s_gs + i_a) * 3,
                            vInd_b = (k * s_gs + i_b) * 3;

                        nx = seg_a_raw[vInd_a] + seg_b_raw[vInd_b];
                        ny = seg_a_raw[vInd_a + 1] + seg_b_raw[vInd_b + 1];
                        nz = seg_a_raw[vInd_a + 2] + seg_b_raw[vInd_b + 2];

                        q = 1.0 / Math.sqrt(nx * nx + ny * ny + nz * nz);

                        seg_b[vInd_b] = seg_a[vInd_a] = nx * q;
                        seg_b[vInd_b + 1] = seg_a[vInd_a + 1] = ny * q;
                        seg_b[vInd_b + 2] = seg_a[vInd_a + 2] = nz * q;
                    }
                } else {
                    for (let k = 0; k < s_gs; k++) {
                        let vInd_a = (i_a * s_gs + k) * 3,
                            vInd_b = (i_b * s_gs + k) * 3;

                        nx = seg_a_raw[vInd_a] + seg_b_raw[vInd_b];
                        ny = seg_a_raw[vInd_a + 1] + seg_b_raw[vInd_b + 1];
                        nz = seg_a_raw[vInd_a + 2] + seg_b_raw[vInd_b + 2];

                        q = 1.0 / Math.sqrt(nx * nx + ny * ny + nz * nz);

                        seg_b[vInd_b] = seg_a[vInd_a] = nx * q;
                        seg_b[vInd_b + 1] = seg_a[vInd_a + 1] = ny * q;
                        seg_b[vInd_b + 2] = seg_a[vInd_a + 2] = nz * q;
                    }
                }

                if (!b._inTheQueue && b._appliedNeighborsZoom[OPSIDE[side]] !== s.tileZoom) {
                    b._appliedNeighborsZoom[OPSIDE[side]] = s.tileZoom;
                    s.planet._normalMapCreator.queue(b);
                }
            }
        }
    };

    applyTerrain(elevations) {
        if (elevations) {
            this.elevationsExists(elevations);
        } else {
            this.elevationsNotExists();
        }
    };

    /**
     * Delete segment gl buffers.
     */
    deleteBuffers() {
        var gl = this.handler.gl;
        gl.deleteBuffer(this.vertexNormalBuffer);
        gl.deleteBuffer(this.vertexPositionBuffer);
        gl.deleteBuffer(this.vertexPositionBufferHigh);
        gl.deleteBuffer(this.vertexPositionBufferLow);

        this.vertexNormalBuffer = null;
        this.vertexPositionBuffer = null;
        this.vertexPositionBufferHigh = null;
        this.vertexPositionBufferLow = null;
        this.vertexTextureCoordBuffer = null;
    };

    /**
     * Delete materials.
     */
    deleteMaterials() {
        var m = this.materials;
        for (var i = 0; i < m.length; i++) {
            var mi = m[i];
            if (mi) {
                mi.clear();
            }
        }
        this.materials.length = 0;
    };

    /**
     * Delete elevation data.
     */
    deleteElevations() {
        this.terrainExists = false;
        this.terrainReady = false;
        this.terrainIsLoading = false;

        this.normalMapVertices = null;
        this.normalMapVerticesHigh = null;
        this.normalMapVerticesLow = null;

        this.normalMapNormals = null;

        this.tempVertices = null;
        this.tempVerticesHigh = null;
        this.tempVerticesLow = null;

        this.terrainVertices = null;
        this.terrainVerticesHigh = null;
        this.terrainVerticesLow = null;
        this.noDataVertices = null;

        this.plainVertices = null;
        this.plainVerticesHigh = null;
        this.plainVerticesLow = null;

        this.plainNormals = null;

        if (this.normalMapReady) {
            this.handler.gl.deleteTexture(this.normalMapTexture);
        }
        this.normalMapReady = false;
        this.parentNormalMapReady = false;
        this._appliedNeighborsZoom = [0, 0, 0, 0];
        this.normalMapTextureBias[0] = 0;
        this.normalMapTextureBias[1] = 0;
        this.normalMapTextureBias[2] = 1;
        this._inTheQueue = false;
    };

    /**
     * Clear but not destroy segment data.
     */
    clearSegment() {
        this.plainReady = false;
        this.initialized = false;
        this.deleteBuffers();
        this.deleteMaterials();
        this.deleteElevations();
    };

    /**
     * Removes cache records.
     */
    _freeCache() {
        this.planet._quadTreeNodesCacheMerc[this.tileIndex] = null;
        delete this.planet._quadTreeNodesCacheMerc[this.tileIndex];
    };

    /**
     * Clear and destroy all segment data.
     */
    destroySegment() {
        this._freeCache();

        this.clearSegment();

        var i = this._renderingSlices.length;
        while (i--) {
            this._renderingSlices[i].clear();
        }

        this._renderingSlices = null;

        this.node = null;

        this.planet = null;
        this.handler = null;
        this.bbox = null;
        this.bsphere = null;
        this._extent = null;

        this.materials = null;

        this.plainVertices = null;
        this.plainVerticesHigh = null;
        this.plainVerticesLow = null;
        this.plainNormals = null;

        this.terrainVertices = null;
        this.terrainVerticesHigh = null;
        this.terrainVerticesLow = null;
        this.noDataVertices = null;

        this.tempVertices = null;
        this.tempVerticesHigh = null;
        this.tempVerticesLow = null;

        this.normalMapTexture = null;
        this.normalMapTextureBias = null;
        this.normalMapVertices = null;
        this.normalMapVerticesHigh = null;
        this.normalMapVerticesLow = null;
        this.normalMapNormals = null;

        this.vertexNormalBuffer = null;
        this.vertexPositionBuffer = null;
        this.vertexPositionBufferHigh = null;
        this.vertexPositionBufferLow = null;
        this.vertexTextureCoordBuffer = null;

        this._tileOffsetArr = null;
        this._visibleExtentOffsetArr = null;

        this._projection = null;
        this._appliedNeighborsZoom = null;

        this._globalTextureCoordinates = null;
    };

    _setExtentLonLat() {
        this._extentLonLat = this._extent.inverseMercator();
    };

    /**
     * Creates bound volumes by segment geographical extent.
     */
    createBoundsByExtent() {
        var ellipsoid = this.planet.ellipsoid,
            extent = this._extentLonLat;

        var coord_sw = ellipsoid.geodeticToCartesian(extent.southWest.lon, extent.southWest.lat);
        var coord_ne = ellipsoid.geodeticToCartesian(extent.northEast.lon, extent.northEast.lat);

        // check for zoom
        if (this.tileZoom <= MAX_NORMAL_ZOOM) {
            var coord_nw = ellipsoid.geodeticToCartesian(extent.southWest.lon, extent.northEast.lat);
            var coord_se = ellipsoid.geodeticToCartesian(extent.northEast.lon, extent.southWest.lat);

            this._swNorm = coord_sw.normal();
            this._nwNorm = coord_nw.normal();
            this._neNorm = coord_ne.normal();
            this._seNorm = coord_se.normal();
        }

        this.setBoundingVolume3v(coord_sw, coord_ne);
    };

    createBoundsByParent() {
        let pn = this.node;

        while (pn.parentNode && !pn.segment.terrainReady) {
            pn = pn.parentNode;
        }

        let dZ2 = 1 << (this.tileZoom - pn.segment.tileZoom);

        let offsetX = this.tileX - pn.segment.tileX * dZ2,
            offsetY = this.tileY - pn.segment.tileY * dZ2;

        if (pn.segment.terrainReady && pn.segment.tileZoom >= this.planet.terrain.minZoom) {
            let gridSize = pn.segment.gridSize / dZ2;

            if (gridSize >= 1.0) {
                //
                // (*) Actually, we get parent whole bounding volume
                //
                this.bsphere.center.x = pn.segment.bsphere.center.x;
                this.bsphere.center.y = pn.segment.bsphere.center.y;
                this.bsphere.center.z = pn.segment.bsphere.center.z;
                this.bsphere.radius = pn.segment.bsphere.radius;

                if (this.tileZoom <= MAX_NORMAL_ZOOM) {
                    let i0 = gridSize * offsetY;
                    let j0 = gridSize * offsetX;

                    let pnGsOne = pn.segment.gridSize + 1;

                    let ind_sw = 3 * ((i0 + gridSize) * pnGsOne + j0),
                        ind_nw = 3 * (i0 * pnGsOne + j0),
                        ind_ne = 3 * (i0 * pnGsOne + j0 + gridSize),
                        ind_se = 3 * ((i0 + gridSize) * pnGsOne + j0 + gridSize);

                    let pVerts = pn.segment.tempVertices;

                    let v_sw = new Vec3(pVerts[ind_sw], pVerts[ind_sw + 1], pVerts[ind_sw + 2]),
                        v_ne = new Vec3(pVerts[ind_ne], pVerts[ind_ne + 1], pVerts[ind_ne + 2]);

                    // check for segment zoom
                    let v_nw = new Vec3(pVerts[ind_nw], pVerts[ind_nw + 1], pVerts[ind_nw + 2]),
                        v_se = new Vec3(pVerts[ind_se], pVerts[ind_se + 1], pVerts[ind_se + 2]);

                    this._swNorm = v_sw.normal();
                    this._nwNorm = v_nw.normal();
                    this._neNorm = v_ne.normal();
                    this._seNorm = v_se.normal();
                }
            } else {
                let pseg = pn.segment;

                let i0 = Math.floor(gridSize * offsetY),
                    j0 = Math.floor(gridSize * offsetX);

                let insideSize = 1.0 / gridSize;

                let t_i0 = offsetY - insideSize * i0,
                    t_j0 = offsetX - insideSize * j0;

                let bigOne;
                if (pseg.gridSize === 1) {
                    bigOne = pseg.tempVertices;
                } else {
                    bigOne = getMatrixSubArray(pseg.tempVertices, pseg.gridSize, i0, j0, 1);
                }

                let v_lt = new Vec3(bigOne[0], bigOne[1], bigOne[2]),
                    v_rb = new Vec3(bigOne[9], bigOne[10], bigOne[11]);

                let vn = new Vec3(bigOne[3] - bigOne[0], bigOne[4] - bigOne[1], bigOne[5] - bigOne[2]),
                    vw = new Vec3(bigOne[6] - bigOne[0], bigOne[7] - bigOne[1], bigOne[8] - bigOne[2]),
                    ve = new Vec3(
                        bigOne[3] - bigOne[9],
                        bigOne[4] - bigOne[10],
                        bigOne[5] - bigOne[11]
                    ),
                    vs = new Vec3(
                        bigOne[6] - bigOne[9],
                        bigOne[7] - bigOne[10],
                        bigOne[8] - bigOne[11]
                    );

                let vi_y = t_i0,
                    vi_x = t_j0;

                let coords_lt, coords_rb;

                if (vi_y + vi_x < insideSize) {
                    coords_lt = Vec3.add(
                        vn.scaleTo(vi_x / insideSize),
                        vw.scaleTo(vi_y / insideSize)
                    ).addA(v_lt);
                } else {
                    coords_lt = Vec3.add(
                        vs.scaleTo(1 - vi_x / insideSize),
                        ve.scaleTo(1 - vi_y / insideSize)
                    ).addA(v_rb);
                }

                vi_y = t_i0 + 1;
                vi_x = t_j0 + 1;

                if (vi_y + vi_x < insideSize) {
                    coords_rb = Vec3.add(
                        vn.scaleTo(vi_x / insideSize),
                        vw.scaleTo(vi_y / insideSize)
                    ).addA(v_lt);
                } else {
                    coords_rb = Vec3.add(
                        vs.scaleTo(1 - vi_x / insideSize),
                        ve.scaleTo(1 - vi_y / insideSize)
                    ).addA(v_rb);
                }

                this.setBoundingVolume3v(coords_lt, coords_rb);
            }
        } else {
            this.createBoundsByExtent();
        }
    };

    setBoundingSphere(x, y, z, v) {
        this.bsphere.center.x = x;
        this.bsphere.center.y = y;
        this.bsphere.center.z = z;
        this.bsphere.radius = this.bsphere.center.distance(v);
    };


    setBoundingVolume(xmin, ymin, zmin, xmax, ymax, zmax) {
        this.bbox.setFromBoundsArr([xmin, ymin, zmin, xmax, ymax, zmax]);

        let x = xmin + (xmax - xmin) * 0.5,
            y = ymin + (ymax - ymin) * 0.5,
            z = zmin + (zmax - zmin) * 0.5;

        this.bsphere.center.set(x, y, z);
        this.bsphere.radius = this.bsphere.center.distance(new Vec3(xmin, ymin, zmin));
    };

    setBoundingVolume3v(vmin, vmax) {
        this.bbox.setFromBoundsArr([vmin.x, vmin.y, vmin.z, vmax.x, vmax.y, vmax.z]);

        let x = vmin.x + (vmax.x - vmin.x) * 0.5,
            y = vmin.y + (vmax.y - vmin.y) * 0.5,
            z = vmin.z + (vmax.z - vmin.z) * 0.5;

        this.bsphere.center.set(x, y, z);
        this.bsphere.radius = this.bsphere.center.distance(new Vec3(vmin.x, vmin.y, vmin.z));
    };

    setBoundingVolumeArr(bounds) {
        this.bbox.setFromBoundsArr(bounds);

        let x = bounds[0] + (bounds[3] - bounds[0]) * 0.5,
            y = bounds[1] + (bounds[4] - bounds[1]) * 0.5,
            z = bounds[2] + (bounds[5] - bounds[2]) * 0.5;

        this.bsphere.center.set(x, y, z);
        this.bsphere.radius = this.bsphere.center.distance(new Vec3(bounds[0], bounds[1], bounds[2]));
    };

    createCoordsBuffers(verticesHigh, verticesLow, gridSize) {
        var gsgs = (gridSize + 1) * (gridSize + 1);
        var h = this.handler;

        if (this.vertexPositionBufferHigh && this.vertexPositionBufferHigh.numItems === gsgs) {
            h.setStreamArrayBuffer(this.vertexPositionBufferHigh, verticesHigh);
            h.setStreamArrayBuffer(this.vertexPositionBufferLow, verticesLow);
        } else {
            h.gl.deleteBuffer(this.vertexPositionBufferHigh);
            h.gl.deleteBuffer(this.vertexPositionBufferLow);

            this.vertexTextureCoordBuffer = this.planet._textureCoordsBufferCache[Math.log2(gridSize)];

            //this.vertexPositionBufferHigh = h.createStreamArrayBuffer(3, gsgs);
            //h.setStreamArrayBuffer(this.vertexPositionBufferHigh, verticesHigh);
            //this.vertexPositionBufferLow = h.createStreamArrayBuffer(3, gsgs);
            //h.setStreamArrayBuffer(this.vertexPositionBufferLow, verticesLow);

            // It works, but I'm not sure that it is correct and better use the comment above
            this.vertexPositionBufferHigh = h.createArrayBuffer(verticesHigh, 3, gsgs);
            this.vertexPositionBufferLow = h.createArrayBuffer(verticesLow, 3, gsgs);
        }
    };

    _addViewExtent() {
        var ext = this._extentLonLat;

        if (!this.planet._viewExtent) {
            this.planet._viewExtent = new Extent(
                new LonLat(ext.southWest.lon, ext.southWest.lat),
                new LonLat(ext.northEast.lon, ext.northEast.lat)
            );
            return;
        }

        var viewExt = this.planet._viewExtent;

        if (ext.southWest.lon < viewExt.southWest.lon) {
            viewExt.southWest.lon = ext.southWest.lon;
        }

        if (ext.northEast.lon > viewExt.northEast.lon) {
            viewExt.northEast.lon = ext.northEast.lon;
        }

        if (ext.southWest.lat < viewExt.southWest.lat) {
            viewExt.southWest.lat = ext.southWest.lat;
        }

        if (ext.northEast.lat > viewExt.northEast.lat) {
            viewExt.northEast.lat = ext.northEast.lat;
        }
    };

    _assignTileIndexes() {
        this._tileGroup = 0;
        var tileZoom = this.tileZoom;
        var extent = this._extent;
        var pole = mercator.POLE;
        this.tileX = Math.round(
            Math.abs(-pole - extent.southWest.lon) / (extent.northEast.lon - extent.southWest.lon)
        );
        this.tileY = Math.round(
            Math.abs(pole - extent.northEast.lat) / (extent.northEast.lat - extent.southWest.lat)
        );
        var p2 = Math.pow(2, tileZoom);
        this.tileXE = (this.tileX + 1) % p2;
        this.tileXW = (p2 + this.tileX - 1) % p2;

        this.tileYN = this.tileY - 1;
        this.tileYS = this.tileY + 1;

        this.tileIndex = Layer.getTileIndex(this.tileX, this.tileY, tileZoom);
        this.planet._quadTreeNodesCacheMerc[this.tileIndex] = this.node;
    };

    initialize() {
        var p = this.planet;
        var n = this.node;

        n.sideSize[0] =
            n.sideSize[1] =
            n.sideSize[2] =
            n.sideSize[3] =
            this.gridSize =
            p.terrain.gridSizeByZoom[this.tileZoom] || p.terrain.plainGridSize;

        n.sideSizeLog2[0] =
            n.sideSizeLog2[1] =
            n.sideSizeLog2[2] =
            n.sideSizeLog2[3] =
            Math.log2(p.terrain.gridSizeByZoom[this.tileZoom] || p.terrain.plainGridSize);

        if (this.tileZoom <= p.terrain.maxZoom) {
            var nmc = this.planet._normalMapCreator;
            this.normalMapTexturePtr = p.renderer.handler.createEmptyTexture_l(nmc._width, nmc._height);
        }

        this.normalMapTexture = this.planet.transparentTexture;

        this._assignGlobalTextureCoordinates();

        this.initialized = true;
    };

    _assignGlobalTextureCoordinates() {
        var e = this._extent;
        this._globalTextureCoordinates[0] =
            (e.southWest.lon + mercator.POLE) * mercator.ONE_BY_POLE_DOUBLE;
        this._globalTextureCoordinates[1] =
            (mercator.POLE - e.northEast.lat) * mercator.ONE_BY_POLE_DOUBLE;
        this._globalTextureCoordinates[2] =
            (e.northEast.lon + mercator.POLE) * mercator.ONE_BY_POLE_DOUBLE;
        this._globalTextureCoordinates[3] =
            (mercator.POLE - e.southWest.lat) * mercator.ONE_BY_POLE_DOUBLE;
    };

    createPlainSegmentAsync() {
        let p = this.planet,
            t = p.terrain;

        if (t.isReady() && this.tileZoom <= t.maxZoom && !this.plainReady) {
            this.plainProcessing = true;
            p._plainSegmentWorker.make(this);
        }
    };

    createPlainSegment() {
        this.initialize();
        this._createPlainVertices();
        this.readyToEngage = true;
    };

    _createPlainVertices() {
        var gridSize = this.planet.terrain.gridSizeByZoom[this.tileZoom];

        var e = this._extent,
            fgs = this.planet.terrain.plainGridSize;
        var lonSize = e.getWidth();
        var llStep = lonSize / Math.max(fgs, gridSize);
        var esw_lon = e.southWest.lon,
            ene_lat = e.northEast.lat;
        var dg = Math.max(fgs / gridSize, 1),
            gs = Math.max(fgs, gridSize) + 1;
        var r2 = this.planet.ellipsoid._invRadii2;
        var ind = 0,
            nmInd = 0;
        const gsgs = gs * gs;

        var gridSize3 = (gridSize + 1) * (gridSize + 1) * 3;

        this.plainNormals = new Float32Array(gridSize3);
        this.plainVertices = new Float64Array(gridSize3);
        this.plainVerticesHigh = new Float32Array(gridSize3);
        this.plainVerticesLow = new Float32Array(gridSize3);

        this.normalMapNormals = new Float32Array(gsgs * 3);
        this.normalMapVertices = new Float64Array(gsgs * 3);
        this.normalMapVerticesHigh = new Float32Array(gsgs * 3);
        this.normalMapVerticesLow = new Float32Array(gsgs * 3);

        var verts = this.plainVertices,
            vertsHigh = this.plainVerticesHigh,
            vertsLow = this.plainVerticesLow,
            norms = this.plainNormals,
            nmVerts = this.normalMapVertices,
            nmVertsHigh = this.normalMapVerticesHigh,
            nmVertsLow = this.normalMapVerticesLow,
            nmNorms = this.normalMapNormals;

        for (var k = 0; k < gsgs; k++) {
            var j = k % gs,
                i = ~~(k / gs);

            var v = this.planet.ellipsoid.lonLatToCartesian(
                LonLat.inverseMercator(esw_lon + j * llStep, ene_lat - i * llStep)
            );
            var nx = v.x * r2.x,
                ny = v.y * r2.y,
                nz = v.z * r2.z;
            var l = 1.0 / Math.sqrt(nx * nx + ny * ny + nz * nz);
            var nxl = nx * l,
                nyl = ny * l,
                nzl = nz * l;

            Vec3.doubleToTwoFloats(v, _tempHigh, _tempLow);

            nmVerts[nmInd] = v.x;
            nmVertsHigh[nmInd] = _tempHigh.x;
            nmVertsLow[nmInd] = _tempLow.x;
            nmNorms[nmInd++] = nxl;

            nmVerts[nmInd] = v.y;
            nmVertsHigh[nmInd] = _tempHigh.y;
            nmVertsLow[nmInd] = _tempLow.y;
            nmNorms[nmInd++] = nyl;

            nmVerts[nmInd] = v.z;
            nmVertsHigh[nmInd] = _tempHigh.z;
            nmVertsLow[nmInd] = _tempLow.z;
            nmNorms[nmInd++] = nzl;

            if (i % dg === 0 && j % dg === 0) {
                verts[ind] = v.x;
                vertsHigh[ind] = _tempHigh.x;
                vertsLow[ind] = _tempLow.x;
                norms[ind++] = nxl;

                verts[ind] = v.y;
                vertsHigh[ind] = _tempHigh.y;
                vertsLow[ind] = _tempLow.y;
                norms[ind++] = nyl;

                verts[ind] = v.z;
                vertsHigh[ind] = _tempHigh.z;
                vertsLow[ind] = _tempLow.z;
                norms[ind++] = nzl;
            }
        }

        this.terrainVertices = verts;
        this.terrainVerticesHigh = vertsHigh;
        this.terrainVerticesLow = vertsLow;

        this.plainReady = true;
    };

    /**
     * Gets specific layer material.
     * @public
     * @param {og.Layer} layer - Layer object.
     * @returns {og.planetSegment.Material} - Segment material.
     */
    getMaterialByLayer(layer) {
        return this.materials[layer._id];
    };

    _getLayerExtentOffset(layer) {
        var v0s = layer._extentMerc;
        var v0t = this._extent;
        var sSize_x = v0s.northEast.lon - v0s.southWest.lon;
        var sSize_y = v0s.northEast.lat - v0s.southWest.lat;
        var dV0s_x = (v0t.southWest.lon - v0s.southWest.lon) / sSize_x;
        var dV0s_y = (v0s.northEast.lat - v0t.northEast.lat) / sSize_y;
        var dSize_x = (v0t.northEast.lon - v0t.southWest.lon) / sSize_x;
        var dSize_y = (v0t.northEast.lat - v0t.southWest.lat) / sSize_y;
        return [dV0s_x, dV0s_y, dSize_x, dSize_y];
    };

    screenRendering(
        sh,
        layerSlice,
        sliceIndex,
        defaultTexture,
        isOverlay
    ) {
        var gl = this.handler.gl;
        var sha = sh.attributes,
            shu = sh.uniforms;

        var pm = this.materials,
            p = this.planet;

        var currHeight, li;
        if (layerSlice) {
            li = layerSlice[0];
            currHeight = li._height;
        } else {
            currHeight = 0;
        }

        // First always draw whole planet base layer segment with solid texture.
        gl.activeTexture(gl.TEXTURE0 + p.SLICE_SIZE + 2);
        gl.bindTexture(gl.TEXTURE_2D, defaultTexture || this.getDefaultTexture());
        gl.uniform1i(shu.defaultTexture, p.SLICE_SIZE + 2);

        var n = 0,
            i = 0;

        var notEmpty = false;

        var slice = this._renderingSlices[sliceIndex];

        if (!slice) {
            slice = this._renderingSlices[sliceIndex] = new _RenderingSlice(p);
        } else {
            slice.layers = [];
        }

        this._indexBuffer = this._getIndexBuffer();

        while (li) {
            if (
                this.layerOverlap(li) &&
                ((li._fading && li._fadingOpacity > 0.0) ||
                    ((li.minZoom >= p.minCurrZoom || li.maxZoom >= p.minCurrZoom) &&
                        (li.minZoom <= p.maxCurrZoom || li.maxZoom <= p.maxCurrZoom)))
            ) {
                notEmpty = true;
                var m = pm[li._id];
                if (!m) {
                    m = pm[li._id] = li.createMaterial(this);
                }

                if (!m.isReady) {
                    this.planet._renderCompleted = false;
                }

                slice.layers.push(li);

                var n4 = n * 4,
                    n3 = n * 3;

                var arr = li.applyMaterial(m);
                slice.tileOffsetArr[n4] = arr[0];
                slice.tileOffsetArr[n4 + 1] = arr[1];
                slice.tileOffsetArr[n4 + 2] = arr[2];
                slice.tileOffsetArr[n4 + 3] = arr[3];

                arr = this._getLayerExtentOffset(li);
                slice.visibleExtentOffsetArr[n4] = arr[0];
                slice.visibleExtentOffsetArr[n4 + 1] = arr[1];
                slice.visibleExtentOffsetArr[n4 + 2] = arr[2];
                slice.visibleExtentOffsetArr[n4 + 3] = arr[3];

                slice.transparentColorArr[n4] = li.transparentColor[0];
                slice.transparentColorArr[n4 + 1] = li.transparentColor[1];
                slice.transparentColorArr[n4 + 2] = li.transparentColor[2];
                slice.transparentColorArr[n4 + 3] = li.opacity;

                p._diffuseMaterialArr[n3 + 3] = li.diffuse.x;
                p._diffuseMaterialArr[n3 + 1 + 3] = li.diffuse.y;
                p._diffuseMaterialArr[n3 + 2 + 3] = li.diffuse.z;

                p._ambientMaterialArr[n3 + 3] = li.ambient.x;
                p._ambientMaterialArr[n3 + 1 + 3] = li.ambient.y;
                p._ambientMaterialArr[n3 + 2 + 3] = li.ambient.z;

                p._specularMaterialArr[n4 + 4] = li.specular.x;
                p._specularMaterialArr[n4 + 1 + 4] = li.specular.y;
                p._specularMaterialArr[n4 + 2 + 4] = li.specular.z;
                p._specularMaterialArr[n4 + 3 + 4] = li.shininess;

                p._samplerArr[n] = n;

                gl.activeTexture(gl.TEXTURE0 + n);
                gl.bindTexture(gl.TEXTURE_2D, m.texture || p.transparentTexture);

                n++;
            }
            i++;
            li = layerSlice[i];
        }

        if (notEmpty || !isOverlay) {
            gl.uniform1i(shu.samplerCount, n);
            gl.uniform1f(shu.height, currHeight);
            gl.uniform1iv(shu.samplerArr, p._samplerArr);
            gl.uniform4fv(shu.tileOffsetArr, slice.tileOffsetArr);
            gl.uniform4fv(shu.visibleExtentOffsetArr, slice.visibleExtentOffsetArr);
            gl.uniform4fv(shu.transparentColorArr, slice.transparentColorArr);

            // bind normalmap texture
            if (p.lightEnabled) {
                gl.activeTexture(gl.TEXTURE0 + p.SLICE_SIZE + 3);
                gl.bindTexture(gl.TEXTURE_2D, this.normalMapTexture || p.transparentTexture);
                gl.uniform1i(shu.uNormalMap, p.SLICE_SIZE + 3);

                gl.uniform3fv(shu.uNormalMapBias, this.normalMapTextureBias);

                // bind segment specular and night material texture coordinates
                gl.uniform4fv(shu.uGlobalTextureCoord, this._globalTextureCoordinates);

                gl.uniform3fv(shu.diffuseMaterial, p._diffuseMaterialArr);
                gl.uniform3fv(shu.ambientMaterial, p._ambientMaterialArr);
                gl.uniform4fv(shu.specularMaterial, p._specularMaterialArr);
            }

            gl.bindBuffer(gl.ARRAY_BUFFER, this.vertexPositionBufferHigh);
            gl.vertexAttribPointer(
                sha.aVertexPositionHigh,
                this.vertexPositionBufferHigh.itemSize,
                gl.FLOAT,
                false,
                0,
                0
            );
            gl.bindBuffer(gl.ARRAY_BUFFER, this.vertexPositionBufferLow);
            gl.vertexAttribPointer(
                sha.aVertexPositionLow,
                this.vertexPositionBufferLow.itemSize,
                gl.FLOAT,
                false,
                0,
                0
            );

            gl.bindBuffer(gl.ARRAY_BUFFER, this.vertexTextureCoordBuffer);
            gl.vertexAttribPointer(sha.aTextureCoord, 2, gl.UNSIGNED_SHORT, true, 0, 0);

            gl.bindBuffer(gl.ELEMENT_ARRAY_BUFFER, this._indexBuffer);
            gl.drawElements(p.drawMode, this._indexBuffer.numItems, gl.UNSIGNED_INT, 0);
        }
    };

    heightPickingRendering(
        sh,
        layerSlice,
        sliceIndex,
        defaultTexture,
        isOverlay
    ) {
        var gl = this.handler.gl;
        var sha = sh.attributes,
            shu = sh.uniforms;

        var pm = this.materials,
            p = this.planet;

        // First always draw whole planet base layer segment with solid texture.
        gl.activeTexture(gl.TEXTURE0 + p.SLICE_SIZE);
        gl.bindTexture(gl.TEXTURE_2D, defaultTexture || p.solidTextureOne);
        gl.uniform1i(shu.defaultTexture, p.SLICE_SIZE);

        var currHeight;
        if (layerSlice) {
            currHeight = layerSlice[0]._height;
        } else {
            currHeight = 0;
        }

        var n = 0;

        var slice = this._renderingSlices[sliceIndex];

        var notEmpty = false;

<<<<<<< HEAD
        for (n = 0; n < slice.layers.length; n++) {
            notEmpty = true;
            p._samplerArr[n] = n;
            gl.activeTexture(gl.TEXTURE0 + n);
            gl.bindTexture(gl.TEXTURE_2D, pm[slice.layers[n]._id].texture || p.transparentTexture);
        }
=======
Segment.prototype._createPlainVertices = function () {
    var gridSize = this.planet.terrain.gridSizeByZoom[this.tileZoom];

    var e = this._extent,
        fgs = this.planet.terrain.plainGridSize;
    var lonSize = e.getWidth();
    var llStep = lonSize / Math.max(fgs, gridSize);
    var esw_lon = e.southWest.lon,
        ene_lat = e.northEast.lat;
    var dg = Math.max(fgs / gridSize, 1),
        gs = Math.max(fgs, gridSize) + 1;
    var r2 = this.planet.ellipsoid._invRadii2;
    var ind = 0,
        nmInd = 0;
    const gsgs = gs * gs;

    var gridSize3 = (gridSize + 1) * (gridSize + 1) * 3;

    this.plainNormals = new Float32Array(gridSize3);
    this.plainVertices = new Float64Array(gridSize3);
    this.plainVerticesHigh = new Float32Array(gridSize3);
    this.plainVerticesLow = new Float32Array(gridSize3);

    this.normalMapNormals = new Float32Array(gsgs * 3);
    this.normalMapVertices = new Float64Array(gsgs * 3);
    this.normalMapVerticesHigh = new Float32Array(gsgs * 3);
    this.normalMapVerticesLow = new Float32Array(gsgs * 3);

    let xmin = 549755748352.0,
        xmax = -549755748352.0,
        ymin = 549755748352.0,
        ymax = -549755748352.0,
        zmin = 549755748352.0,
        zmax = -549755748352.0;

    var verts = this.plainVertices,
        vertsHigh = this.plainVerticesHigh,
        vertsLow = this.plainVerticesLow,
        norms = this.plainNormals,
        nmVerts = this.normalMapVertices,
        nmVertsHigh = this.normalMapVerticesHigh,
        nmVertsLow = this.normalMapVerticesLow,
        nmNorms = this.normalMapNormals;

    for (var k = 0; k < gsgs; k++) {
        var j = k % gs,
            i = ~~(k / gs);

        var v = this.planet.ellipsoid.lonLatToCartesian(
            LonLat.inverseMercator(esw_lon + j * llStep, ene_lat - i * llStep)
        );
        var nx = v.x * r2.x,
            ny = v.y * r2.y,
            nz = v.z * r2.z;
        var l = 1.0 / Math.sqrt(nx * nx + ny * ny + nz * nz);
        var nxl = nx * l,
            nyl = ny * l,
            nzl = nz * l;

        Vec3.doubleToTwoFloats(v, _tempHigh, _tempLow);

        nmVerts[nmInd] = v.x;
        nmVertsHigh[nmInd] = _tempHigh.x;
        nmVertsLow[nmInd] = _tempLow.x;
        nmNorms[nmInd++] = nxl;

        nmVerts[nmInd] = v.y;
        nmVertsHigh[nmInd] = _tempHigh.y;
        nmVertsLow[nmInd] = _tempLow.y;
        nmNorms[nmInd++] = nyl;

        nmVerts[nmInd] = v.z;
        nmVertsHigh[nmInd] = _tempHigh.z;
        nmVertsLow[nmInd] = _tempLow.z;
        nmNorms[nmInd++] = nzl;

        if (i % dg === 0 && j % dg === 0) {
            verts[ind] = v.x;
            vertsHigh[ind] = _tempHigh.x;
            vertsLow[ind] = _tempLow.x;
            norms[ind++] = nxl;

            verts[ind] = v.y;
            vertsHigh[ind] = _tempHigh.y;
            vertsLow[ind] = _tempLow.y;
            norms[ind++] = nyl;

            verts[ind] = v.z;
            vertsHigh[ind] = _tempHigh.z;
            vertsLow[ind] = _tempLow.z;
            norms[ind++] = nzl;

            if (v.x < xmin) xmin = v.x;
            if (v.x > xmax) xmax = v.x;
            if (v.y < ymin) ymin = v.y;
            if (v.y > ymax) ymax = v.y;
            if (v.z < zmin) zmin = v.z;
            if (v.z > zmax) zmax = v.z;
        }
    }

    let x = (xmax - xmin) * 0.5,
        y = (ymax - ymin) * 0.5,
        z = (zmax - zmin) * 0.5;

    this._plainRadius = Math.sqrt(x * x + y * y + z * z);

    this.terrainVertices = verts;
    this.terrainVerticesHigh = vertsHigh;
    this.terrainVerticesLow = vertsLow;
>>>>>>> 6b5e606a

        if (notEmpty || !isOverlay) {
            gl.uniform1i(shu.samplerCount, n);
            gl.uniform1f(shu.height, currHeight);
            gl.uniform1iv(shu.samplerArr, p._samplerArr);
            gl.uniform4fv(shu.tileOffsetArr, slice.tileOffsetArr);
            gl.uniform4fv(shu.visibleExtentOffsetArr, slice.visibleExtentOffsetArr);
            gl.uniform4fv(shu.transparentColorArr, slice.transparentColorArr);

            gl.bindBuffer(gl.ARRAY_BUFFER, this.vertexPositionBufferHigh);
            gl.vertexAttribPointer(
                sha.aVertexPositionHigh,
                this.vertexPositionBufferHigh.itemSize,
                gl.FLOAT,
                false,
                0,
                0
            );

            gl.bindBuffer(gl.ARRAY_BUFFER, this.vertexPositionBufferLow);
            gl.vertexAttribPointer(
                sha.aVertexPositionLow,
                this.vertexPositionBufferLow.itemSize,
                gl.FLOAT,
                false,
                0,
                0
            );

            gl.bindBuffer(gl.ARRAY_BUFFER, this.vertexTextureCoordBuffer);
            gl.vertexAttribPointer(sha.aTextureCoord, 2, gl.UNSIGNED_SHORT, true, 0, 0);

            gl.bindBuffer(gl.ELEMENT_ARRAY_BUFFER, this._indexBuffer);
            gl.drawElements(gl.TRIANGLE_STRIP, this._indexBuffer.numItems, gl.UNSIGNED_INT, 0);
        }
    };

    colorPickingRendering(
        sh,
        layerSlice,
        sliceIndex,
        defaultTexture,
        isOverlay
    ) {
        var gl = this.handler.gl;
        var sha = sh.attributes,
            shu = sh.uniforms;

        var pm = this.materials,
            p = this.planet;

        var currHeight;
        if (layerSlice) {
            currHeight = layerSlice[0]._height;
        } else {
            currHeight = 0;
        }

        var notEmpty = false;

        var slice = this._renderingSlices[sliceIndex];

        for (var n = 0; n < slice.layers.length; n++) {
            notEmpty = true;

            var li = slice.layers[n];
            var n4 = n * 4;

            p._pickingColorArr[n4] = li._pickingColor.x / 255.0;
            p._pickingColorArr[n4 + 1] = li._pickingColor.y / 255.0;
            p._pickingColorArr[n4 + 2] = li._pickingColor.z / 255.0;
            p._pickingColorArr[n4 + 3] = li._pickingEnabled;

            p._samplerArr[n] = n;
            gl.activeTexture(gl.TEXTURE0 + n);
            gl.bindTexture(gl.TEXTURE_2D, pm[li._id].texture || this.planet.transparentTexture);

            p._pickingMaskArr[n] = n + p.SLICE_SIZE;
            gl.activeTexture(gl.TEXTURE0 + n + p.SLICE_SIZE);
            gl.bindTexture(gl.TEXTURE_2D, pm[li._id].pickingMask || this.planet.transparentTexture);
        }

        if (notEmpty || !isOverlay) {
            gl.uniform1i(shu.samplerCount, n);
            gl.uniform1f(shu.height, currHeight);
            gl.uniform1iv(shu.samplerArr, p._samplerArr);
            gl.uniform1iv(shu.pickingMaskArr, p._pickingMaskArr);
            gl.uniform4fv(shu.tileOffsetArr, slice.tileOffsetArr);
            gl.uniform4fv(shu.visibleExtentOffsetArr, slice.visibleExtentOffsetArr);
            gl.uniform4fv(shu.transparentColorArr, slice.transparentColorArr);
            gl.uniform4fv(shu.pickingColorArr, p._pickingColorArr);

            gl.bindBuffer(gl.ARRAY_BUFFER, this.vertexPositionBufferHigh);
            gl.vertexAttribPointer(
                sha.aVertexPositionHigh,
                this.vertexPositionBufferHigh.itemSize,
                gl.FLOAT,
                false,
                0,
                0
            );
            gl.bindBuffer(gl.ARRAY_BUFFER, this.vertexPositionBufferLow);
            gl.vertexAttribPointer(
                sha.aVertexPositionLow,
                this.vertexPositionBufferLow.itemSize,
                gl.FLOAT,
                false,
                0,
                0
            );

            gl.bindBuffer(gl.ARRAY_BUFFER, this.vertexTextureCoordBuffer);
            gl.vertexAttribPointer(sha.aTextureCoord, 2, gl.UNSIGNED_SHORT, true, 0, 0);

            gl.bindBuffer(gl.ELEMENT_ARRAY_BUFFER, this._indexBuffer);
            gl.drawElements(gl.TRIANGLE_STRIP, this._indexBuffer.numItems, gl.UNSIGNED_INT, 0);
        }
    };

    depthRendering(
        sh,
        layerSlice,
        sliceIndex,
        defaultTexture,
        isOverlay
    ) {
        var gl = this.handler.gl;
        var sha = sh.attributes,
            shu = sh.uniforms;

        var pm = this.materials,
            p = this.planet;

        // First always draw whole planet base layer segment with solid texture.
        gl.activeTexture(gl.TEXTURE0 + p.SLICE_SIZE);
        gl.bindTexture(gl.TEXTURE_2D, defaultTexture || p.solidTextureOne);
        gl.uniform1i(shu.defaultTexture, p.SLICE_SIZE);

        var currHeight;
        if (layerSlice) {
            currHeight = layerSlice[0]._height;
        } else {
            currHeight = 0;
        }

        var n = 0;

        var slice = this._renderingSlices[sliceIndex];

        var notEmpty = false;

        for (n = 0; n < slice.layers.length; n++) {
            notEmpty = true;
            p._samplerArr[n] = n;
            gl.activeTexture(gl.TEXTURE0 + n);
            gl.bindTexture(gl.TEXTURE_2D, pm[slice.layers[n]._id].texture || p.transparentTexture);
        }

        if (notEmpty || !isOverlay) {
            gl.uniform1i(shu.samplerCount, n);
            gl.uniform1f(shu.height, currHeight);
            gl.uniform1iv(shu.samplerArr, p._samplerArr);
            gl.uniform4fv(shu.tileOffsetArr, slice.tileOffsetArr);
            gl.uniform4fv(shu.visibleExtentOffsetArr, slice.visibleExtentOffsetArr);
            gl.uniform4fv(shu.transparentColorArr, slice.transparentColorArr);

            gl.bindBuffer(gl.ARRAY_BUFFER, this.vertexPositionBufferHigh);
            gl.vertexAttribPointer(
                sha.aVertexPositionHigh,
                this.vertexPositionBufferHigh.itemSize,
                gl.FLOAT,
                false,
                0,
                0
            );

            gl.bindBuffer(gl.ARRAY_BUFFER, this.vertexPositionBufferLow);
            gl.vertexAttribPointer(
                sha.aVertexPositionLow,
                this.vertexPositionBufferLow.itemSize,
                gl.FLOAT,
                false,
                0,
                0
            );

            gl.bindBuffer(gl.ARRAY_BUFFER, this.vertexTextureCoordBuffer);
            gl.vertexAttribPointer(sha.aTextureCoord, 2, gl.UNSIGNED_SHORT, true, 0, 0);

            gl.bindBuffer(gl.ELEMENT_ARRAY_BUFFER, this._indexBuffer);
            gl.drawElements(gl.TRIANGLE_STRIP, this._indexBuffer.numItems, gl.UNSIGNED_INT, 0);
        }
    };

    _getIndexBuffer() {
        var s = this.node.sideSizeLog2;
        var cache = this.planet._indexesCache[Math.log2(this.gridSize)][s[0]][s[1]][s[2]][s[3]];
        if (!cache.buffer) {
            let indexes = segmentHelper
                .getInstance()
                .createSegmentIndexes(Math.log2(this.gridSize), [s[0], s[1], s[2], s[3]]);
            cache.buffer = this.planet.renderer.handler.createElementArrayBuffer(indexes, 1);
            this.planet._indexesCacheToRemoveCounter++;
            indexes = null;
        }
        return cache.buffer;
    };

    _collectVisibleNodes() {
        this.planet._visibleNodes[this.node.nodeId] = this.node;
    };

    layerOverlap(layer) {
        return this._extent.overlaps(layer._extentMerc);
    };

    getDefaultTexture() {
        return this.planet.solidTextureOne;
    };

    getExtentLonLat() {
        return this._extentLonLat;
    };

    getExtentMerc() {
        return this._extent;
    };

    getExtent() {
        return this._extent;
    };

    getNodeState() {
        var vn = this.planet._visibleNodes[this.node.nodeId];
        return (vn && vn.state) || NOTRENDERING;
    };

    getNeighborSide(b) {
        if (this.tileY === b.tileY) {
            if (this.tileX === b.tileXE) {
                return W;
            } else if (this.tileX === b.tileXW) {
                return E;
            }
        } else if (this.tileX === b.tileX) {
            if (this.tileY === b.tileYS) {
                return N;
            } else if (this.tileY === b.tileYN) {
                return S;
            }
        }

        return -1;
    };
}
export { Segment };
<|MERGE_RESOLUTION|>--- conflicted
+++ resolved
@@ -1319,95 +1319,116 @@
     };
 
     _createPlainVertices() {
-        var gridSize = this.planet.terrain.gridSizeByZoom[this.tileZoom];
-
-        var e = this._extent,
-            fgs = this.planet.terrain.plainGridSize;
-        var lonSize = e.getWidth();
-        var llStep = lonSize / Math.max(fgs, gridSize);
-        var esw_lon = e.southWest.lon,
-            ene_lat = e.northEast.lat;
-        var dg = Math.max(fgs / gridSize, 1),
-            gs = Math.max(fgs, gridSize) + 1;
-        var r2 = this.planet.ellipsoid._invRadii2;
-        var ind = 0,
-            nmInd = 0;
-        const gsgs = gs * gs;
-
-        var gridSize3 = (gridSize + 1) * (gridSize + 1) * 3;
-
-        this.plainNormals = new Float32Array(gridSize3);
-        this.plainVertices = new Float64Array(gridSize3);
-        this.plainVerticesHigh = new Float32Array(gridSize3);
-        this.plainVerticesLow = new Float32Array(gridSize3);
-
-        this.normalMapNormals = new Float32Array(gsgs * 3);
-        this.normalMapVertices = new Float64Array(gsgs * 3);
-        this.normalMapVerticesHigh = new Float32Array(gsgs * 3);
-        this.normalMapVerticesLow = new Float32Array(gsgs * 3);
-
-        var verts = this.plainVertices,
-            vertsHigh = this.plainVerticesHigh,
-            vertsLow = this.plainVerticesLow,
-            norms = this.plainNormals,
-            nmVerts = this.normalMapVertices,
-            nmVertsHigh = this.normalMapVerticesHigh,
-            nmVertsLow = this.normalMapVerticesLow,
-            nmNorms = this.normalMapNormals;
-
-        for (var k = 0; k < gsgs; k++) {
-            var j = k % gs,
-                i = ~~(k / gs);
-
-            var v = this.planet.ellipsoid.lonLatToCartesian(
-                LonLat.inverseMercator(esw_lon + j * llStep, ene_lat - i * llStep)
-            );
-            var nx = v.x * r2.x,
-                ny = v.y * r2.y,
-                nz = v.z * r2.z;
-            var l = 1.0 / Math.sqrt(nx * nx + ny * ny + nz * nz);
-            var nxl = nx * l,
-                nyl = ny * l,
-                nzl = nz * l;
-
-            Vec3.doubleToTwoFloats(v, _tempHigh, _tempLow);
-
-            nmVerts[nmInd] = v.x;
-            nmVertsHigh[nmInd] = _tempHigh.x;
-            nmVertsLow[nmInd] = _tempLow.x;
-            nmNorms[nmInd++] = nxl;
-
-            nmVerts[nmInd] = v.y;
-            nmVertsHigh[nmInd] = _tempHigh.y;
-            nmVertsLow[nmInd] = _tempLow.y;
-            nmNorms[nmInd++] = nyl;
-
-            nmVerts[nmInd] = v.z;
-            nmVertsHigh[nmInd] = _tempHigh.z;
-            nmVertsLow[nmInd] = _tempLow.z;
-            nmNorms[nmInd++] = nzl;
-
-            if (i % dg === 0 && j % dg === 0) {
-                verts[ind] = v.x;
-                vertsHigh[ind] = _tempHigh.x;
-                vertsLow[ind] = _tempLow.x;
-                norms[ind++] = nxl;
-
-                verts[ind] = v.y;
-                vertsHigh[ind] = _tempHigh.y;
-                vertsLow[ind] = _tempLow.y;
-                norms[ind++] = nyl;
-
-                verts[ind] = v.z;
-                vertsHigh[ind] = _tempHigh.z;
-                vertsLow[ind] = _tempLow.z;
-                norms[ind++] = nzl;
-            }
-        }
-
-        this.terrainVertices = verts;
-        this.terrainVerticesHigh = vertsHigh;
-        this.terrainVerticesLow = vertsLow;
+      
+      var gridSize = this.planet.terrain.gridSizeByZoom[this.tileZoom];
+
+      var e = this._extent,
+          fgs = this.planet.terrain.plainGridSize;
+      var lonSize = e.getWidth();
+      var llStep = lonSize / Math.max(fgs, gridSize);
+      var esw_lon = e.southWest.lon,
+          ene_lat = e.northEast.lat;
+      var dg = Math.max(fgs / gridSize, 1),
+          gs = Math.max(fgs, gridSize) + 1;
+      var r2 = this.planet.ellipsoid._invRadii2;
+      var ind = 0,
+          nmInd = 0;
+      const gsgs = gs * gs;
+
+      var gridSize3 = (gridSize + 1) * (gridSize + 1) * 3;
+
+      this.plainNormals = new Float32Array(gridSize3);
+      this.plainVertices = new Float64Array(gridSize3);
+      this.plainVerticesHigh = new Float32Array(gridSize3);
+      this.plainVerticesLow = new Float32Array(gridSize3);
+
+      this.normalMapNormals = new Float32Array(gsgs * 3);
+      this.normalMapVertices = new Float64Array(gsgs * 3);
+      this.normalMapVerticesHigh = new Float32Array(gsgs * 3);
+      this.normalMapVerticesLow = new Float32Array(gsgs * 3);
+
+      let xmin = 549755748352.0,
+          xmax = -549755748352.0,
+          ymin = 549755748352.0,
+          ymax = -549755748352.0,
+          zmin = 549755748352.0,
+          zmax = -549755748352.0;
+
+      var verts = this.plainVertices,
+          vertsHigh = this.plainVerticesHigh,
+          vertsLow = this.plainVerticesLow,
+          norms = this.plainNormals,
+          nmVerts = this.normalMapVertices,
+          nmVertsHigh = this.normalMapVerticesHigh,
+          nmVertsLow = this.normalMapVerticesLow,
+          nmNorms = this.normalMapNormals;
+
+      for (var k = 0; k < gsgs; k++) {
+          var j = k % gs,
+              i = ~~(k / gs);
+
+          var v = this.planet.ellipsoid.lonLatToCartesian(
+              LonLat.inverseMercator(esw_lon + j * llStep, ene_lat - i * llStep)
+          );
+          var nx = v.x * r2.x,
+              ny = v.y * r2.y,
+              nz = v.z * r2.z;
+          var l = 1.0 / Math.sqrt(nx * nx + ny * ny + nz * nz);
+          var nxl = nx * l,
+              nyl = ny * l,
+              nzl = nz * l;
+
+          Vec3.doubleToTwoFloats(v, _tempHigh, _tempLow);
+
+          nmVerts[nmInd] = v.x;
+          nmVertsHigh[nmInd] = _tempHigh.x;
+          nmVertsLow[nmInd] = _tempLow.x;
+          nmNorms[nmInd++] = nxl;
+
+          nmVerts[nmInd] = v.y;
+          nmVertsHigh[nmInd] = _tempHigh.y;
+          nmVertsLow[nmInd] = _tempLow.y;
+          nmNorms[nmInd++] = nyl;
+
+          nmVerts[nmInd] = v.z;
+          nmVertsHigh[nmInd] = _tempHigh.z;
+          nmVertsLow[nmInd] = _tempLow.z;
+          nmNorms[nmInd++] = nzl;
+
+          if (i % dg === 0 && j % dg === 0) {
+              verts[ind] = v.x;
+              vertsHigh[ind] = _tempHigh.x;
+              vertsLow[ind] = _tempLow.x;
+              norms[ind++] = nxl;
+
+              verts[ind] = v.y;
+              vertsHigh[ind] = _tempHigh.y;
+              vertsLow[ind] = _tempLow.y;
+              norms[ind++] = nyl;
+
+              verts[ind] = v.z;
+              vertsHigh[ind] = _tempHigh.z;
+              vertsLow[ind] = _tempLow.z;
+              norms[ind++] = nzl;
+
+              if (v.x < xmin) xmin = v.x;
+              if (v.x > xmax) xmax = v.x;
+              if (v.y < ymin) ymin = v.y;
+              if (v.y > ymax) ymax = v.y;
+              if (v.z < zmin) zmin = v.z;
+              if (v.z > zmax) zmax = v.z;
+          }
+      }
+
+      let x = (xmax - xmin) * 0.5,
+          y = (ymax - ymin) * 0.5,
+          z = (zmax - zmin) * 0.5;
+
+      this._plainRadius = Math.sqrt(x * x + y * y + z * z);
+
+      this.terrainVertices = verts;
+      this.terrainVerticesHigh = vertsHigh;
+      this.terrainVerticesLow = vertsLow;
 
         this.plainReady = true;
     };
@@ -1622,125 +1643,12 @@
 
         var notEmpty = false;
 
-<<<<<<< HEAD
         for (n = 0; n < slice.layers.length; n++) {
             notEmpty = true;
             p._samplerArr[n] = n;
             gl.activeTexture(gl.TEXTURE0 + n);
             gl.bindTexture(gl.TEXTURE_2D, pm[slice.layers[n]._id].texture || p.transparentTexture);
         }
-=======
-Segment.prototype._createPlainVertices = function () {
-    var gridSize = this.planet.terrain.gridSizeByZoom[this.tileZoom];
-
-    var e = this._extent,
-        fgs = this.planet.terrain.plainGridSize;
-    var lonSize = e.getWidth();
-    var llStep = lonSize / Math.max(fgs, gridSize);
-    var esw_lon = e.southWest.lon,
-        ene_lat = e.northEast.lat;
-    var dg = Math.max(fgs / gridSize, 1),
-        gs = Math.max(fgs, gridSize) + 1;
-    var r2 = this.planet.ellipsoid._invRadii2;
-    var ind = 0,
-        nmInd = 0;
-    const gsgs = gs * gs;
-
-    var gridSize3 = (gridSize + 1) * (gridSize + 1) * 3;
-
-    this.plainNormals = new Float32Array(gridSize3);
-    this.plainVertices = new Float64Array(gridSize3);
-    this.plainVerticesHigh = new Float32Array(gridSize3);
-    this.plainVerticesLow = new Float32Array(gridSize3);
-
-    this.normalMapNormals = new Float32Array(gsgs * 3);
-    this.normalMapVertices = new Float64Array(gsgs * 3);
-    this.normalMapVerticesHigh = new Float32Array(gsgs * 3);
-    this.normalMapVerticesLow = new Float32Array(gsgs * 3);
-
-    let xmin = 549755748352.0,
-        xmax = -549755748352.0,
-        ymin = 549755748352.0,
-        ymax = -549755748352.0,
-        zmin = 549755748352.0,
-        zmax = -549755748352.0;
-
-    var verts = this.plainVertices,
-        vertsHigh = this.plainVerticesHigh,
-        vertsLow = this.plainVerticesLow,
-        norms = this.plainNormals,
-        nmVerts = this.normalMapVertices,
-        nmVertsHigh = this.normalMapVerticesHigh,
-        nmVertsLow = this.normalMapVerticesLow,
-        nmNorms = this.normalMapNormals;
-
-    for (var k = 0; k < gsgs; k++) {
-        var j = k % gs,
-            i = ~~(k / gs);
-
-        var v = this.planet.ellipsoid.lonLatToCartesian(
-            LonLat.inverseMercator(esw_lon + j * llStep, ene_lat - i * llStep)
-        );
-        var nx = v.x * r2.x,
-            ny = v.y * r2.y,
-            nz = v.z * r2.z;
-        var l = 1.0 / Math.sqrt(nx * nx + ny * ny + nz * nz);
-        var nxl = nx * l,
-            nyl = ny * l,
-            nzl = nz * l;
-
-        Vec3.doubleToTwoFloats(v, _tempHigh, _tempLow);
-
-        nmVerts[nmInd] = v.x;
-        nmVertsHigh[nmInd] = _tempHigh.x;
-        nmVertsLow[nmInd] = _tempLow.x;
-        nmNorms[nmInd++] = nxl;
-
-        nmVerts[nmInd] = v.y;
-        nmVertsHigh[nmInd] = _tempHigh.y;
-        nmVertsLow[nmInd] = _tempLow.y;
-        nmNorms[nmInd++] = nyl;
-
-        nmVerts[nmInd] = v.z;
-        nmVertsHigh[nmInd] = _tempHigh.z;
-        nmVertsLow[nmInd] = _tempLow.z;
-        nmNorms[nmInd++] = nzl;
-
-        if (i % dg === 0 && j % dg === 0) {
-            verts[ind] = v.x;
-            vertsHigh[ind] = _tempHigh.x;
-            vertsLow[ind] = _tempLow.x;
-            norms[ind++] = nxl;
-
-            verts[ind] = v.y;
-            vertsHigh[ind] = _tempHigh.y;
-            vertsLow[ind] = _tempLow.y;
-            norms[ind++] = nyl;
-
-            verts[ind] = v.z;
-            vertsHigh[ind] = _tempHigh.z;
-            vertsLow[ind] = _tempLow.z;
-            norms[ind++] = nzl;
-
-            if (v.x < xmin) xmin = v.x;
-            if (v.x > xmax) xmax = v.x;
-            if (v.y < ymin) ymin = v.y;
-            if (v.y > ymax) ymax = v.y;
-            if (v.z < zmin) zmin = v.z;
-            if (v.z > zmax) zmax = v.z;
-        }
-    }
-
-    let x = (xmax - xmin) * 0.5,
-        y = (ymax - ymin) * 0.5,
-        z = (zmax - zmin) * 0.5;
-
-    this._plainRadius = Math.sqrt(x * x + y * y + z * z);
-
-    this.terrainVertices = verts;
-    this.terrainVerticesHigh = vertsHigh;
-    this.terrainVerticesLow = vertsLow;
->>>>>>> 6b5e606a
 
         if (notEmpty || !isOverlay) {
             gl.uniform1i(shu.samplerCount, n);
@@ -1996,4 +1904,4 @@
         return -1;
     };
 }
-export { Segment };
+export { Segment };
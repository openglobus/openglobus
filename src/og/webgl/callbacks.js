/**
 * @module og/webgl/callbacks
 */

"use strict";

import { types } from "./types.js";

/*=========================
   Uniforms callbacks
 =========================*/
export const callbacks = {
    u: [],
    a: []
};

callbacks.u[types.MAT4] = function (program, variable) {
    program.gl.uniformMatrix4fv(variable._pName, false, variable.value);
};

callbacks.u[types.MAT3] = function (program, variable) {
    program.gl.uniformMatrix3fv(variable._pName, false, variable.value);
};

callbacks.u[types.FLOAT] = function (program, variable) {
    program.gl.uniform1f(variable._pName, variable.value);
};

callbacks.u[types.INT] = function (program, variable) {
    program.gl.uniform1i(variable._pName, variable.value);
};

callbacks.u[types.VEC2] = function (program, variable) {
    program.gl.uniform2fv(variable._pName, variable.value);
};

callbacks.u[types.VEC3] = function (program, variable) {
    program.gl.uniform3fv(variable._pName, variable.value);
};

callbacks.u[types.VEC4] = function (program, variable) {
    program.gl.uniform4fv(variable._pName, variable.value);
};

callbacks.u[types.SAMPLER2D] = function (program, variable) {
    let pgl = program.gl;
    pgl.activeTexture(pgl.TEXTURE0 + program._textureID);
    pgl.bindTexture(pgl.TEXTURE_2D, variable.value);
    pgl.uniform1i(variable._pName, program._textureID);
    program._textureID++;
};

callbacks.u[types.SAMPLERCUBE] = function (program, variable) {
    let pgl = program.gl;
    pgl.activeTexture(pgl.TEXTURE0 + program._textureID);
    pgl.bindTexture(pgl.TEXTURE_CUBE_MAP, variable.value);
    pgl.uniform1i(variable._pName, program._textureID);
    program._textureID++;
};

callbacks.u[types.SAMPLER2DARRAY] = function (program, variable) {
    let pgl = program.gl,
        size = variable.value.length;
    let samplerArr = new Int32Array(size);
    for (let i = 0; i < size; i++) {
        pgl.activeTexture(pgl.TEXTURE0 + program._textureID + i);
        pgl.bindTexture(pgl.TEXTURE_2D, variable.value[i]);
        samplerArr[i] = i;
    }
    pgl.uniform1iv(variable._pName, samplerArr);
};

callbacks.u[types.INTXX] = function (program, variable) {
    program.gl.uniform1iv(variable._pName, variable.value);
};

callbacks.u[types.FLOATXX] = function (program, variable) {
    program.gl.uniform1fv(variable._pName, variable.value);
};

///*========================
//   Attributes callbacks
// ========================*/
//callbacks.a[types.FLOAT] = function (program, variable) {
//    program.gl.vertexAttrib1f(variable._pName, variable.value);
//};

//callbacks.a[types.VEC2] = function (program, variable) {
//    program.gl.vertexAttrib2fv(variable._pName, variable.value);
//};

//callbacks.a[types.VEC3] = function (program, variable) {
//    program.gl.vertexAttrib3fv(variable._pName, variable.value);
//};

<<<<<<< HEAD
//callbacks.a[types.VEC4] = function (program, variable) {
//    program.gl.vertexAttrib4fv(variable._pName, variable.value);
//};

=======
callbacks.a[types.VEC4] = function (program, variable) {
    program.gl.vertexAttrib4fv(variable._pName, variable.value);
};

>>>>>>> c5e86860
<|MERGE_RESOLUTION|>--- conflicted
+++ resolved
@@ -78,29 +78,21 @@
     program.gl.uniform1fv(variable._pName, variable.value);
 };
 
-///*========================
-//   Attributes callbacks
-// ========================*/
-//callbacks.a[types.FLOAT] = function (program, variable) {
-//    program.gl.vertexAttrib1f(variable._pName, variable.value);
-//};
+/*========================
+   Attributes callbacks
+ ========================*/
+callbacks.a[types.FLOAT] = function (program, variable) {
+    program.gl.vertexAttrib1f(variable._pName, variable.value);
+};
 
-//callbacks.a[types.VEC2] = function (program, variable) {
-//    program.gl.vertexAttrib2fv(variable._pName, variable.value);
-//};
+callbacks.a[types.VEC2] = function (program, variable) {
+    program.gl.vertexAttrib2fv(variable._pName, variable.value);
+};
 
-//callbacks.a[types.VEC3] = function (program, variable) {
-//    program.gl.vertexAttrib3fv(variable._pName, variable.value);
-//};
+callbacks.a[types.VEC3] = function (program, variable) {
+    program.gl.vertexAttrib3fv(variable._pName, variable.value);
+};
 
-<<<<<<< HEAD
-//callbacks.a[types.VEC4] = function (program, variable) {
-//    program.gl.vertexAttrib4fv(variable._pName, variable.value);
-//};
-
-=======
 callbacks.a[types.VEC4] = function (program, variable) {
     program.gl.vertexAttrib4fv(variable._pName, variable.value);
-};
-
->>>>>>> c5e86860
+};
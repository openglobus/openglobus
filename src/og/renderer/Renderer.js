"use strict";

import * as arial from "../arial.js";
import { Camera } from "../camera/Camera.js";
import { cons } from "../cons.js";
import { LabelWorker } from "../entity/LabelWorker.js";
import { input } from "../input/input.js";
import { randomi } from "../math.js";
import { Vec2 } from "../math/Vec2.js";
import { Vec3 } from "../math/Vec3.js";
import { depth } from "../shaders/depth.js";
import { screenFrame } from "../shaders/screenFrame.js";
import { toneMapping } from "../shaders/toneMapping.js";
import { FontAtlas } from "../utils/FontAtlas.js";
import { isEmpty } from "../utils/shared.js";
import { TextureAtlas } from "../utils/TextureAtlas.js";
<<<<<<< HEAD
import * as arial from "../arial.js";
import { depth } from "../shaders/depth.js";
import { LabelWorker } from "../entity/LabelWorker.js";
import { pickingMask } from "../shaders/pickingMask.js";
=======
import { Framebuffer, Multisample } from "../webgl/index.js";
import { RendererEvents } from "./RendererEvents.js";
>>>>>>> c5892da2

let __pickingCallbackCounter__ = 0;

let __depthCallbackCounter__ = 0;

let __distanceCallbackCounter__ = 0;

/**
 * Represents high level WebGL context interface that starts WebGL handler working in real time.
 * @class
 * @param {Handler} handler - WebGL handler context.
 * @param {Object} [params] - Renderer parameters:
 * @fires og.RendererEvents#draw
 * @fires og.RendererEvents#resize
 * @fires og.RendererEvents#mousemove
 * @fires og.RendererEvents#mousestop
 * @fires og.RendererEvents#lclick
 * @fires og.RendererEvents#rclick
 * @fires og.RendererEvents#mclick
 * @fires og.RendererEvents#ldblclick
 * @fires og.RendererEvents#rdblclick
 * @fires og.RendererEvents#mdblclick
 * @fires og.RendererEvents#lup
 * @fires og.RendererEvents#rup
 * @fires og.RendererEvents#mup
 * @fires og.RendererEvents#ldown
 * @fires og.RendererEvents#rdown
 * @fires og.RendererEvents#mdown
 * @fires og.RendererEvents#lhold
 * @fires og.RendererEvents#rhold
 * @fires og.RendererEvents#mhold
 * @fires og.RendererEvents#mousewheel
 * @fires og.RendererEvents#touchstart
 * @fires og.RendererEvents#touchend
 * @fires og.RendererEvents#touchcancel
 * @fires og.RendererEvents#touchmove
 * @fires og.RendererEvents#doubletouch
 * @fires og.RendererEvents#touchleave
 * @fires og.RendererEvents#touchenter
 */

let __resizeTimeout;

class Renderer {
    constructor(handler, params) {
        params = params || {};

        /**
         * Div element with WebGL canvas. Assigned in Globe class.
         * @public
         * @type {object}
         */
        this.div = null;

        /**
         * WebGL handler context.
         * @public
         * @type {Handler}
         */
        this.handler = handler;

        this.exposure = 3.01;

        this.gamma = 0.47;

        this.whitepoint = 1.0;

        this.brightThreshold = 0.9;

        /**
         * Render nodes drawing queue.
         * @private
         * @type {Array.<scene.RenderNode>}
         */
        this._renderNodesArr = [];

        /**
         * Render nodes store for the comfortable access by the node name.
         * @public
         * @type {Object.<og.scene.RenderNode>}
         */
        this.renderNodes = {};

        /**
         * Current active camera.
         * @public
         * @type {Camera}
         */
        this.activeCamera = null;

        /**
         * Renderer events. Represents interface for setting events like mousemove, draw, keypress etc.
         * @public
         * @type {RendererEvents}
         */
        this.events = new RendererEvents(this);

        /**
         * OpenGlobus controls array.
         * @public
         * @type {Object}
         */
        this.controls = {};

        if (params.controls) {
            for (let i in params.controls) {
                this.controls[params.controls[i].name] = params.controls[i];
            }
        }

        /**
         * Provides exchange between controls.
         * @public
         * @type {Object}
         */
        this.controlsBag = {};

        /**
         * Hash table for drawing objects.
         * @public
         * @type {Object}
         */
        this.colorObjects = {};

        /**
         * Color picking objects rendering queue.
         * @type {Array.<Renderer~pickingCallback>}
         */
        this._pickingCallbacks = [];

        /**
         * Picking objects(labels and billboards) framebuffer.
         * @public
         * @type {Framebuffer}
         */
        this.pickingFramebuffer = null;

        this._tempPickingPix_ = null;

        /**
         * @public
         * @type {Framebuffer}
         */
        this.distanceFramebuffer = null;

        /**
         * @type {Array.<Renderer~distanceCallback>}
         */
        this._distanceCallbacks = [];

        this._tempDistancePix_ = null;

        /**
         * Depth objects rendering queue.
         * @type {Array.<Renderer~depthCallback>}
         */
        this._depthCallbacks = [];

        this.depthFramebuffer = null;

        let urlParams = new URLSearchParams(location.search);
        this._msaa = Number(urlParams.get('og_msaa') || params.msaa || 4);
        this._internalFormat = "RGBA16F";
        this._format = "RGBA";
        this._type = "FLOAT";

        this.sceneFramebuffer = null;

        this.blitFramebuffer = null;

        this.toneMappingFramebuffer = null;

        this._initialized = false;

        /**
         * Texture atlas for the billboards images. One atlas per node.
         * @protected
         * @type {utils.TextureAtlas}
         */
        this.billboardsTextureAtlas = new TextureAtlas();
        //TODO global texture atlas
        /**
         * Texture atlas for the billboards images. One atlas per node.
         * @protected
         * @type {utils.TextureAtlas}
         */
        this.geoObjectsTextureAtlas = new TextureAtlas();

        /**
         * Texture font atlas for the font families and styles. One atlas per node.
         * @public
         * @type {utils.FontAtlas}
         */
        this.fontAtlas = new FontAtlas();

        this._entityCollections = [];

        if (params.autoActivate || isEmpty(params.autoActivate)) {
            this.initialize();
            this.start();
        }

        this._currentOutput = "screen";

        this._fnScreenFrame = null;

        this.labelWorker = new LabelWorker(4);

        this.__useDistanceFramebuffer__ = true;
    }

    /**
     * Sets renderer events activity.
     * @param {Boolean} activity - Events activity.
     */
    setEventsActivity(activity) {
        this.events.active = activity;
    }

    addDepthCallback(sender, callback) {
        var id = __depthCallbackCounter__++;
        this._depthCallbacks.push({
            id: id,
            callback: callback,
            sender: sender
        });
        return id;
    }

    removeDepthCallback(id) {
        for (var i = 0; i < this._depthCallbacks.length; i++) {
            if (id === this._depthCallbacks[i].id) {
                this._depthCallbacks.splice(i, 1);
                break;
            }
        }
    }

    addDistanceCallback(sender, callback) {
        var id = __distanceCallbackCounter__++;
        this._distanceCallbacks.push({
            id: id,
            callback: callback,
            sender: sender
        });
        return id;
    }

    removeDistanceCallback(id) {
        for (var i = 0; i < this._distanceCallbacks.length; i++) {
            if (id === this._distanceCallbacks[i].id) {
                this._distanceCallbacks.splice(i, 1);
                break;
            }
        }
    }


    /**
     * Adds picking rendering callback function.
     * @param {object} sender - Callback context.
     * @param {Renderer~pickingCallback} callback - Rendering callback.
     * @returns {Number} Handler id
     */
    addPickingCallback(sender, callback) {
        var id = __pickingCallbackCounter__++;
        this._pickingCallbacks.push({
            id: id,
            callback: callback,
            sender: sender
        });
        return id;
    }

    /**
     * Removes picking rendering callback function.
     * @param {Number} id - Handler id to remove.
     */
    removePickingCallback(id) {
        for (var i = 0; i < this._pickingCallbacks.length; i++) {
            if (id === this._pickingCallbacks[i].id) {
                this._pickingCallbacks.splice(i, 1);
                break;
            }
        }
    }

    getPickingObjectByColor(r, g, b) {
        return this.colorObjects[r + "_" + g + "_" + b];
    }

    /**
     * Assign picking color to the object.
     * @public
     * @param {Object} obj - Object that pressume to be picked.
     */
    assignPickingColor(obj) {
        if (!obj._pickingColor || obj._pickingColor.isZero()) {
            let r = 0, g = 0, b = 0;
            let str = "0_0_0";
            while (!(r || g || b) || this.colorObjects[str]) {
                r = randomi(1, 255);
                g = randomi(1, 255);
                b = randomi(1, 255);
                str = r + "_" + g + "_" + b;
            }

            if (!obj._pickingColor) {
                obj._pickingColor = new Vec3(r, g, b);
            } else {
                obj._pickingColor.set(r, g, b);
            }

            obj._pickingColorU = new Float32Array([r / 255, g / 255, b / 255]);

            this.colorObjects[str] = obj;
        }
    }

    /**
     * Removes picking color from object.
     * @public
     * @param {Object} obj - Object to remove picking color.
     */
    clearPickingColor(obj) {
        if (!obj._pickingColor.isZero()) {
            var c = obj._pickingColor;
            if (!c.isZero()) {
                this.colorObjects[c.x + "_" + c.y + "_" + c.z] = null;
                delete this.colorObjects[c.x + "_" + c.y + "_" + c.z];
                c.x = c.y = c.z = 0;
            }
        }
    }

    /**
     * Get the client width.
     * @public
     * @returns {number} -
     */
    getWidth() {
        return this.handler.canvas.clientWidth;
    }

    /**
     * Get the client height.
     * @public
     * @returns {number} -
     */
    getHeight() {
        return this.handler.canvas.clientHeight;
    }

    /**
     * Get center of the screen
     * @public
     * @returns {math.Vec2} -
     */
    getCenter() {
        var cnv = this.handler.canvas;
        return new Vec2(Math.round(cnv.clientWidth * 0.5), Math.round(cnv.clientHeight * 0.5));
    }

    /**
     * Add the given control to the renderer.
     * @param {control.Control} control - Control.
     */
    addControl(control) {
        control.addTo(this);
    }

    /**
     * Add the given controls array to the planet node.
     * @param {Array.<control.Control>} cArr - Control array.
     */
    addControls(cArr) {
        for (var i = 0; i < cArr.length; i++) {
            cArr[i].addTo(this);
        }
    }

    /**
     * Remove control from the renderer.
     * @param {control.Control} control  - Control.
     */
    removeControl(control) {
        control.remove();
    }

    /**
     * Renderer initialization.
     * @public
     */
    initialize() {
        if (this._initialized) {
            return;
        } else {
            this._initialized = true;
        }

        var that = this;

        this.billboardsTextureAtlas.assignHandler(this.handler);
        this.geoObjectsTextureAtlas.assignHandler(this.handler);

        this.fontAtlas.assignHandler(this.handler);

        this.handler.setFrameCallback(function () {
            that.draw();
        });

        this.activeCamera = new Camera(this, {
            eye: new Vec3(0, 0, 0),
            look: new Vec3(0, 0, -1),
            up: new Vec3(0, 1, 0)
        });

        this.events.initialize();

        // Bind console key
        this.events.on("charkeypress", input.KEY_APOSTROPHE, function () {
            cons.setVisibility(!cons.getVisibility());
        });

        this.handler.addProgram(screenFrame());

        this.pickingFramebuffer = new Framebuffer(this.handler, {
            width: 640,
            height: 480,
            depthComponent: "DEPTH_STENCIL",
            renderbufferTarget: "DEPTH_STENCIL_ATTACHMENT"
        }).init();

        this._tempPickingPix_ = new Uint8Array(this.pickingFramebuffer.width * this.pickingFramebuffer.height * 4);

        this.distanceFramebuffer = new Framebuffer(this.handler, {
            width: 320, height: 240
        }).init();

        this._tempDistancePix_ = new Uint8Array(this.distanceFramebuffer.width * this.distanceFramebuffer.height * 4);

        this.depthFramebuffer = new Framebuffer(this.handler, {
            size: 2,
            internalFormat: ["RGBA", "DEPTH_COMPONENT24"],
            format: ["RGBA", "DEPTH_COMPONENT"],
            type: ["UNSIGNED_BYTE", "UNSIGNED_INT"],
            attachment: ["COLOR_ATTACHMENT", "DEPTH_ATTACHMENT"],
            useDepth: false
        }).init();

        this.screenDepthFramebuffer = new Framebuffer(this.handler, {
            useDepth: false
        }).init();

        if (this.handler.gl.type === "webgl") {
            this.sceneFramebuffer = new Framebuffer(this.handler);
            this.sceneFramebuffer.init();

            this._fnScreenFrame = this._screenFrameNoMSAA;

            this.screenTexture = {
                screen: this.sceneFramebuffer.textures[0],
                picking: this.pickingFramebuffer.textures[0],
                distance: this.distanceFramebuffer.textures[0],
                depth: this.screenDepthFramebuffer.textures[0]
            };
        } else {
            let _maxMSAA = this.getMaxMSAA(this._internalFormat);

            if (this._msaa > _maxMSAA) {
                this._msaa = _maxMSAA;
            }

            this.handler.addPrograms([toneMapping()]);

            this.handler.addPrograms([depth()]);

            this.handler.addProgram(pickingMask());

            this.sceneFramebuffer = new Multisample(this.handler, {
                size: 1,
                msaa: this._msaa,
                internalFormat: this._internalFormat,
                filter: "LINEAR"
            }).init();

            this.blitFramebuffer = new Framebuffer(this.handler, {
                size: 1,
                useDepth: false,
                internalFormat: this._internalFormat,
                format: this._format,
                type: this._type,
                filter: "NEAREST"
            }).init();

            this.toneMappingFramebuffer = new Framebuffer(this.handler, {
                useDepth: false
            }).init();

            this._fnScreenFrame = this._screenFrameMSAA;

            this.screenTexture = {
                screen: this.toneMappingFramebuffer.textures[0],
                picking: this.pickingFramebuffer.textures[0],
                distance: this.distanceFramebuffer.textures[0],
                depth: this.screenDepthFramebuffer.textures[0],
                frustum: this.depthFramebuffer.textures[0]
            };
        }

        this.handler.ONCANVASRESIZE = () => {
            this._resizeStart();
            this.events.dispatch(this.events.resize, this.handler.canvas);
            clearTimeout(__resizeTimeout);
            __resizeTimeout = setTimeout(() => {
                this._resizeEnd();
                this.events.dispatch(this.events.resizeend, this.handler.canvas);
            }, 320);
        };

        this.screenFramePositionBuffer = this.handler.createArrayBuffer(
            new Float32Array([1, 1, -1, 1, 1, -1, -1, -1]),
            2,
            4
        );

        let temp = this.controls;
        this.controls = {};
        for (let i in temp) {
            this.addControl(temp[i]);
        }

        this.outputTexture = this.screenTexture.screen;

        this.fontAtlas.initFont("arial", arial.data, arial.image);

        this._pickingMaskCoordinatesBuffer = this.handler.createArrayBuffer(new Float32Array([0, 0]), 2, 1);
    }

    resize() {
        this._resizeEnd();
    }

    setCurrentScreen(screenName) {
        this._currentOutput = screenName;
        if (this.screenTexture[screenName]) {
            this.outputTexture = this.screenTexture[screenName];
        }
    }

    _resizeStart() {
        let c = this.handler.canvas;

        this.activeCamera.setAspectRatio(c.width / c.height);
        this.sceneFramebuffer.setSize(c.width * 0.5, c.height * 0.5);
        this.blitFramebuffer && this.blitFramebuffer.setSize(c.width * 0.5, c.height * 0.5, true);
    }

    _resizeEnd() {
        let c = this.handler.canvas;

        this.activeCamera.setAspectRatio(c.width / c.height);
        this.sceneFramebuffer.setSize(c.width, c.height);
        this.blitFramebuffer && this.blitFramebuffer.setSize(c.width, c.height, true);

        this.toneMappingFramebuffer && this.toneMappingFramebuffer.setSize(c.width, c.height, true);
        this.depthFramebuffer && this.depthFramebuffer.setSize(c.clientWidth, c.clientHeight, true);
        this.screenDepthFramebuffer && this.screenDepthFramebuffer.setSize(c.clientWidth, c.clientHeight, true);

        if (this.handler.gl.type === "webgl") {
            this.screenTexture.screen = this.sceneFramebuffer.textures[0];
            this.screenTexture.picking = this.pickingFramebuffer.textures[0];
            this.screenTexture.distance = this.distanceFramebuffer.textures[0];
            this.screenTexture.depth = this.screenDepthFramebuffer.textures[0];
            this.screenTexture.frustum = this.depthFramebuffer.textures[0];
        } else {
            this.screenTexture.screen = this.toneMappingFramebuffer.textures[0];
            this.screenTexture.picking = this.pickingFramebuffer.textures[0];
            this.screenTexture.distance = this.distanceFramebuffer.textures[0];
            this.screenTexture.depth = this.screenDepthFramebuffer.textures[0];
            this.screenTexture.frustum = this.depthFramebuffer.textures[0];
        }

        this.setCurrentScreen(this._currentOutput);
    }

    removeNode(renderNode) {
        renderNode.remove();
    }

    /**
     * Adds render node to the renderer.
     * @public
     * @param {RenderNode} renderNode - Render node.
     */
    addNode(renderNode) {
        if (!this.renderNodes[renderNode.name]) {
            renderNode.assign(this);
            this._renderNodesArr.unshift(renderNode);
            this.renderNodes[renderNode.name] = renderNode;
        } else {
            cons.logWrn("Node name " + renderNode.name + " allready exists.");
        }
    }

    /**
     * Adds render node to the renderer before specific node.
     * @public
     * @param {RenderNode} renderNode - Render node.
     */
    addNodeBefore(renderNode, renderNodeBefore) {
        if (!this.renderNodes[renderNode.name]) {
            renderNode.assign(this);
            this.renderNodes[renderNode.name] = renderNode;
            for (let i = 0; i < this._renderNodesArr.length; i++) {
                if (this._renderNodesArr[i].isEqual(renderNodeBefore)) {
                    this._renderNodesArr.splice(i, 0, renderNode);
                    break;
                }
            }
            this._renderNodesArr.unshift(renderNode);
        } else {
            cons.logWrn("Node name " + renderNode.name + " allready exists.");
        }
    }

    /**
     * Adds render nodes array to the renderer.
     * @public
     * @param {Array.<scene.RenderNode>} nodesArr - Render nodes array.
     */
    addNodes(nodesArr) {
        for (var i = 0; i < nodesArr.length; i++) {
            this.addNode(nodesArr[i]);
        }
    }

    getMaxMSAA(internalFormat) {
        var gl = this.handler.gl;
        let samples = gl.getInternalformatParameter(
            gl.RENDERBUFFER,
            gl[internalFormat],
            gl.SAMPLES
        );
        return samples[0];
    }

    getMSAA() {
        return this._msaa;
    }

    /**
     * TODO: replace with cahce frendly linked list by bilboardHandler, label handler etc.
     */
    enqueueEntityCollectionsToDraw(ecArr) {
        this._entityCollections.push.apply(this._entityCollections, ecArr);
    }

    /**
     * Draws entity collections.
     * @public
     * @param {Array<og.EntityCollection>} ec - Entity collection array.
     */
    _drawEntityCollections() {
        let ec = this._entityCollections;

        if (ec.length) {
            let gl = this.handler.gl;

            gl.enable(gl.BLEND);
            gl.blendEquation(gl.FUNC_ADD);
            gl.blendFuncSeparate(gl.SRC_ALPHA, gl.ONE_MINUS_SRC_ALPHA, gl.ONE, gl.ONE);

            // billboards pass
            gl.activeTexture(gl.TEXTURE0);
            gl.bindTexture(gl.TEXTURE_2D, this.billboardsTextureAtlas.texture);

            var i = ec.length;
            while (i--) {
                var eci = ec[i];
                if (eci._fadingOpacity) {
                    // first begin draw event
                    eci.events.dispatch(eci.events.draw, eci);
                    eci.billboardHandler.draw();
                }
            }

            // labels pass
            var fa = this.fontAtlas.atlasesArr;
            for (i = 0; i < fa.length; i++) {
                gl.activeTexture(gl.TEXTURE0 + i);
                gl.bindTexture(gl.TEXTURE_2D, fa[i].texture);
            }

            i = ec.length;
            while (i--) {
                ec[i]._fadingOpacity && ec[i].labelHandler.draw();
            }

            //geoObject
            i = ec.length;
            while (i--) {
                ec[i]._fadingOpacity && ec[i].geoObjectHandler.draw();
            }

            // rays
            i = ec.length;
            while (i--) {
                ec[i]._fadingOpacity && ec[i].rayHandler.draw();
            }

            // polyline pass
            i = ec.length;
            while (i--) {
                ec[i]._fadingOpacity && ec[i].polylineHandler.draw();
            }

            // pointClouds pass
            i = ec.length;
            while (i--) {
                if (ec[i]._fadingOpacity) {
                    ec[i].pointCloudHandler.draw();
                }
            }

            // Strip pass
            i = ec.length;
            while (i--) {
                if (ec[i]._fadingOpacity) {
                    ec[i].stripHandler.draw();
                    // post draw event
                    eci.events.dispatch(eci.events.drawend, eci);
                }
            }

            this._entityCollections.length = 0;
            this._entityCollections = [];
        }
    }

    /**
     * Draw nodes.
     * @public
     */
    draw() {
        this.activeCamera.checkMoveEnd();

        let e = this.events;
        e.handleEvents();

        let sceneFramebuffer = this.sceneFramebuffer;
        sceneFramebuffer.activate();

        let h = this.handler,
            gl = h.gl;

        gl.blendEquation(gl.FUNC_ADD);
        gl.blendFunc(gl.ONE, gl.ONE_MINUS_SRC_ALPHA);
        gl.enable(gl.BLEND);
        gl.clearColor(0.0, 0.0, 0.0, 0.0);
        gl.clear(gl.COLOR_BUFFER_BIT | gl.DEPTH_BUFFER_BIT);

        e.dispatch(e.draw, this);

        let frustums = this.activeCamera.frustums;

        let pointerEvent = e.pointerEvent() || this.activeCamera.isMoving;

        // Rendering scene nodes and entityCollections
        let rn = this._renderNodesArr;
        let k = frustums.length;
        while (k--) {
            this.activeCamera.setCurrentFrustum(k);
            gl.clear(gl.DEPTH_BUFFER_BIT);
            let i = rn.length;
            while (i--) {
                rn[i].drawNode();
            }

            this._drawEntityCollections();

            if (pointerEvent) {
                this._drawPickingBuffer();
                this.__useDistanceFramebuffer__ && this._drawDistanceBuffer();
            }
        }

        sceneFramebuffer.deactivate();

        this.blitFramebuffer && sceneFramebuffer.blitTo(this.blitFramebuffer, 0);

        if (pointerEvent) {
            // It works ONLY for 0 (closest) frustum
            if (h.isWebGl2()) {
                this._drawDepthBuffer();
            }
            this._readPickingBuffer();
            this.__useDistanceFramebuffer__ && this._readDistanceBuffer();
        }

        // Tone mapping followed by rendering on the screen
        this._fnScreenFrame();

        e.dispatch(e.postdraw, this);

        e.mouseState.wheelDelta = 0;
        e.mouseState.justStopped = false;
        e.mouseState.moving = false;
        e.touchState.moving = false;
    }

    _screenFrameMSAA() {
        var h = this.handler;

        var sh = h.programs.toneMapping,
            p = sh._program,
            gl = h.gl;

        gl.disable(gl.DEPTH_TEST);

        gl.bindBuffer(gl.ARRAY_BUFFER, this.screenFramePositionBuffer);
        gl.vertexAttribPointer(p.attributes.corners, 2, gl.FLOAT, false, 0, 0);

        this.toneMappingFramebuffer.activate();

        sh.activate();

        // screen texture
        gl.activeTexture(gl.TEXTURE0);
        gl.bindTexture(gl.TEXTURE_2D, this.blitFramebuffer.textures[0]);
        gl.uniform1i(p.uniforms.hdrBuffer, 0);

        gl.uniform1f(p.uniforms.gamma, this.gamma);
        gl.uniform1f(p.uniforms.exposure, this.exposure);
        gl.uniform1f(p.uniforms.whitepoint, this.whitepoint);
        gl.drawArrays(gl.TRIANGLE_STRIP, 0, 4);

        this.toneMappingFramebuffer.deactivate();

        // SCREEN PASS
        sh = h.programs.screenFrame;
        p = sh._program;
        gl = h.gl;
        sh.activate();
        gl.activeTexture(gl.TEXTURE0);
        gl.bindTexture(gl.TEXTURE_2D, this.outputTexture);
        gl.uniform1i(p.uniforms.texture, 0);
        gl.drawArrays(gl.TRIANGLE_STRIP, 0, 4);

        gl.enable(gl.DEPTH_TEST);
    }

    _screenFrameNoMSAA() {

        let h = this.handler;
        let sh = h.programs.screenFrame,
            p = sh._program,
            gl = h.gl;

        gl.disable(gl.DEPTH_TEST);
        sh.activate();
        gl.activeTexture(gl.TEXTURE0);
        gl.bindTexture(gl.TEXTURE_2D, this.outputTexture);
        gl.uniform1i(p.uniforms.texture, 0);
        gl.bindBuffer(gl.ARRAY_BUFFER, this.screenFramePositionBuffer);
        gl.vertexAttribPointer(p.attributes.corners, 2, gl.FLOAT, false, 0, 0);
        gl.drawArrays(gl.TRIANGLE_STRIP, 0, 4);
        gl.enable(gl.DEPTH_TEST);
    }

    /**
     * Draw picking objects framebuffer.
     * @private
     */
    _drawPickingBuffer() {
        this.pickingFramebuffer.activate();

        let h = this.handler;
        let gl = h.gl;

        if (this.activeCamera.isFirstPass) {
            gl.clearColor(0.0, 0.0, 0.0, 1.0);
            gl.clear(gl.COLOR_BUFFER_BIT | gl.DEPTH_BUFFER_BIT | gl.STENCIL_BUFFER_BIT);
        } else {
            gl.clear(gl.DEPTH_BUFFER_BIT | gl.STENCIL_BUFFER_BIT);
        }

        //
        // draw picking mask
        //
        h.programs.pickingMask.activate();
        let sh = h.programs.pickingMask._program;
        let shu = sh.uniforms,
            sha = sh.attributes;

        let /*ts = this.events.touchState,*/
            ms = this.events.mouseState;

        gl.disable(gl.DEPTH_TEST);

        gl.enable(gl.STENCIL_TEST);
        gl.colorMask(false, false, false, false);
        gl.stencilFunc(gl.ALWAYS, 2, 0xFF);
        gl.stencilOp(gl.REPLACE, gl.ZERO, gl.REPLACE);

        gl.uniform2f(shu.offset, (ms.nx - 0.5) * 2, (0.5 - ms.ny) * 2);

        gl.bindBuffer(gl.ARRAY_BUFFER, this._pickingMaskCoordinatesBuffer);
        gl.vertexAttribPointer(sha.coordinates, this._pickingMaskCoordinatesBuffer.itemSize, gl.FLOAT, false, 0, 0);
        gl.drawArrays(gl.POINTS, 0, this._pickingMaskCoordinatesBuffer.numItems);

        gl.enable(gl.DEPTH_TEST);

        //
        // draw picking scenes
        //
        gl.colorMask(true, true, true, true);
        gl.stencilFunc(gl.EQUAL, 2, 0xFF);
        gl.stencilOp(gl.KEEP, gl.KEEP, gl.KEEP);

        gl.disable(gl.BLEND);

        let dp = this._pickingCallbacks;
        let i = dp.length;
        while (i--) {
            /**
             * This callback renders picking frame.
             * @callback og.Renderer~pickingCallback
             */
            dp[i].callback.call(dp[i].sender);
        }

        gl.enable(gl.BLEND);

        gl.disable(gl.STENCIL_TEST);

        this.pickingFramebuffer.deactivate();
    }

    /**
     * Draw picking objects framebuffer.
     * @private
     */
    _drawDistanceBuffer() {
        this.distanceFramebuffer.activate();

        let h = this.handler;
        let gl = h.gl;

        if (this.activeCamera.isFirstPass) {
            gl.clearColor(0.0, 0.0, 0.0, 1.0);
            gl.clear(gl.COLOR_BUFFER_BIT | gl.DEPTH_BUFFER_BIT);
        } else {
            gl.clear(gl.DEPTH_BUFFER_BIT);
        }

        gl.disable(h.gl.BLEND);

        let dp = this._distanceCallbacks;
        let i = dp.length;
        while (i--) {
            /**
             * This callback renders distance frame.
             * @callback og.Renderer~distanceCallback
             */
            dp[i].callback.call(dp[i].sender);
        }

        this.distanceFramebuffer.deactivate();
    }

    _drawDepthBuffer() {
        this.depthFramebuffer.activate();

        var h = this.handler;
        var gl = h.gl;

        gl.clearColor(0.0, 0.0, 0.0, 1.0);
        gl.clear(gl.COLOR_BUFFER_BIT | gl.DEPTH_BUFFER_BIT);

        gl.enable(gl.DEPTH_TEST);

        var dp = this._depthCallbacks;
        var i = dp.length;
        while (i--) {
            /**
             * This callback renders depth frame.
             * @callback og.Renderer~depthCallback
             */
            dp[i].callback.call(dp[i].sender);
        }

        this.depthFramebuffer.deactivate();

        //
        // PASS to depth visualization
        this.screenDepthFramebuffer.activate();
        var sh = h.programs.depth,
            p = sh._program;

        gl = h.gl;

        gl.bindBuffer(gl.ARRAY_BUFFER, this.screenFramePositionBuffer);
        gl.vertexAttribPointer(p.attributes.corners, 2, gl.FLOAT, false, 0, 0);

        sh.activate();

        gl.activeTexture(gl.TEXTURE0);
        gl.bindTexture(gl.TEXTURE_2D, this.depthFramebuffer.textures[1]);
        gl.uniform1i(p.uniforms.depthTexture, 0);

        gl.drawArrays(gl.TRIANGLE_STRIP, 0, 4);

        this.screenDepthFramebuffer.deactivate();
    }

    _readPickingBuffer() {
        this.pickingFramebuffer.activate();
        this.pickingFramebuffer.readAllPixels(this._tempPickingPix_);
        this.pickingFramebuffer.deactivate();
    }

    _readDistanceBuffer() {
        this.distanceFramebuffer.activate();
        this.distanceFramebuffer.readAllPixels(this._tempDistancePix_);
        this.distanceFramebuffer.deactivate();
    }

    readPickingColor(x, y, outColor) {
        let w = this.pickingFramebuffer.width;
        let h = this.pickingFramebuffer.height;

        x = Math.round(x * w);
        y = Math.round(y * h);

        let ind = (y * w + x) * 4;

        outColor[0] = this._tempPickingPix_[ind];
        outColor[1] = this._tempPickingPix_[ind + 1];
        outColor[2] = this._tempPickingPix_[ind + 2];
    }

    readDistanceColor(x, y, outColor) {

        let w = this.distanceFramebuffer.width;
        let h = this.distanceFramebuffer.height;

        x = Math.round(x * w);
        y = Math.round(y * h);

        let ind = (y * w + x) * 4;

        outColor[0] = this._tempDistancePix_[ind];
        outColor[1] = this._tempDistancePix_[ind + 1];
        outColor[2] = this._tempDistancePix_[ind + 2];
    }

    /**
     * Function starts rendering.
     * @public
     */
    start() {
        this.handler.start();
    }
}

export { Renderer };<|MERGE_RESOLUTION|>--- conflicted
+++ resolved
@@ -3,26 +3,20 @@
 import * as arial from "../arial.js";
 import { Camera } from "../camera/Camera.js";
 import { cons } from "../cons.js";
+import { depth } from "../shaders/depth.js";
 import { LabelWorker } from "../entity/LabelWorker.js";
 import { input } from "../input/input.js";
 import { randomi } from "../math.js";
 import { Vec2 } from "../math/Vec2.js";
 import { Vec3 } from "../math/Vec3.js";
-import { depth } from "../shaders/depth.js";
+import { pickingMask } from "../shaders/pickingMask.js";
 import { screenFrame } from "../shaders/screenFrame.js";
 import { toneMapping } from "../shaders/toneMapping.js";
 import { FontAtlas } from "../utils/FontAtlas.js";
 import { isEmpty } from "../utils/shared.js";
 import { TextureAtlas } from "../utils/TextureAtlas.js";
-<<<<<<< HEAD
-import * as arial from "../arial.js";
-import { depth } from "../shaders/depth.js";
-import { LabelWorker } from "../entity/LabelWorker.js";
-import { pickingMask } from "../shaders/pickingMask.js";
-=======
 import { Framebuffer, Multisample } from "../webgl/index.js";
 import { RendererEvents } from "./RendererEvents.js";
->>>>>>> c5892da2
 
 let __pickingCallbackCounter__ = 0;
 

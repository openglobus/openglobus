--- conflicted
+++ resolved
@@ -41,7 +41,6 @@
      * @public
      */
     _extractCoordonatesFromKml(xmlDoc) {
-<<<<<<< HEAD
         const clean = str => str?.trim().replace(/\n/g, " ").replace(/\t/g, " ").replace(/ +/g, " ")
         const byTagName = (xml, tag) => Array.from(xml.getElementsByTagName(tag))
         const extractFirst = (xml, tag) => byTagName(xml, tag)?.at(0)?.textContent?.trim()
@@ -58,7 +57,7 @@
                 return { coordinates }
             }
         })
-=======
+        /*
         const raw = Array.from(xmlDoc.getElementsByTagName("coordinates"));
         const rawText = raw.map(item => item.textContent.trim());
         const coordinates = rawText.map(item =>
@@ -70,7 +69,7 @@
              .map((co) => co.split(",").map(parseFloat))
         );
         return coordinates;
->>>>>>> 4f6fd3dd
+        */
     }
 
     /**
